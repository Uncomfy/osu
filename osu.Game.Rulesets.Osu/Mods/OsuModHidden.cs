<<<<<<< HEAD
﻿// Copyright (c) 2007-2018 ppy Pty Ltd <contact@ppy.sh>.
// Licensed under the MIT Licence - https://raw.githubusercontent.com/ppy/osu/master/LICENCE

using System;
using System.Collections.Generic;
using System.Linq;
using osu.Framework.Graphics;
using osu.Game.Rulesets.Mods;
using osu.Game.Rulesets.Objects.Drawables;
using osu.Game.Rulesets.Osu.Objects;
using osu.Game.Rulesets.Osu.Objects.Drawables;
using osu.Game.Rulesets.Objects.Types;
using osu.Game.Configuration;
using osu.Framework.Configuration;

namespace osu.Game.Rulesets.Osu.Mods
{
    public class OsuModHidden : ModHidden, IApplicableToDrawableHitObjects, IReadFromConfig
    {
        public override string Description => @"Play with no approach circles and fading notes for a slight score advantage.";
        public override double ScoreMultiplier => 1.06;
        private const double fade_in_duration_multiplier = 0.4;
        private const double fade_out_duration_multiplier = 0.3;
        private Bindable<bool> increaseFirstObjectVisibility = new Bindable<bool>();

        public void ReadFromConfig(OsuConfigManager config)
        {
            increaseFirstObjectVisibility = config.GetBindable<bool>(OsuSetting.IncreaseFirstObjectVisibility);
        }

        public void ApplyToDrawableHitObjects(IEnumerable<DrawableHitObject> drawables)
        {
            foreach (var d in drawables.OfType<DrawableOsuHitObject>())
            {
                //Don't hide the first object if the increaseFirstObjectVisibility is true ("drawables" are in a reverse order -> Last() )
                if (d == drawables.Last() && increaseFirstObjectVisibility) continue;
                d.ApplyCustomUpdateState += ApplyHiddenState;

                d.HitObject.TimeFadein = d.HitObject.TimePreempt * fade_in_duration_multiplier;
                foreach (var h in d.HitObject.NestedHitObjects.OfType<OsuHitObject>())
                    h.TimeFadein = h.TimePreempt * fade_in_duration_multiplier;
            }
        }

        protected void ApplyHiddenState(DrawableHitObject drawable, ArmedState state)
        {
            if (!(drawable is DrawableOsuHitObject d))
                return;

            var h = d.HitObject;

            var fadeOutStartTime = h.StartTime - h.TimePreempt + h.TimeFadein;
            var fadeOutDuration = h.TimePreempt * fade_out_duration_multiplier;

            // new duration from completed fade in to end (before fading out)
            var longFadeDuration = ((h as IHasEndTime)?.EndTime ?? h.StartTime) - fadeOutStartTime;

            switch (drawable)
            {
                case DrawableHitCircle circle:
                    // we don't want to see the approach circle
                    using (circle.BeginAbsoluteSequence(h.StartTime - h.TimePreempt, true))
                        circle.ApproachCircle.Hide();

                    // fade out immediately after fade in.
                    using (drawable.BeginAbsoluteSequence(fadeOutStartTime, true))
                        circle.FadeOut(fadeOutDuration);

                    break;
                case DrawableSlider slider:
                    using (slider.BeginAbsoluteSequence(fadeOutStartTime, true))
                        slider.Body.FadeOut(longFadeDuration, Easing.Out);

                    break;
                case DrawableSliderTick sliderTick:
                    // slider ticks fade out over up to one second
                    var tickFadeOutDuration = Math.Min(sliderTick.HitObject.TimePreempt - DrawableSliderTick.ANIM_DURATION, 1000);

                    using (sliderTick.BeginAbsoluteSequence(sliderTick.HitObject.StartTime - tickFadeOutDuration, true))
                        sliderTick.FadeOut(tickFadeOutDuration);

                    break;
                case DrawableSpinner spinner:
                    // hide elements we don't care about.
                    spinner.Disc.Hide();
                    spinner.Ticks.Hide();
                    spinner.Background.Hide();

                    using (spinner.BeginAbsoluteSequence(fadeOutStartTime + longFadeDuration, true))
                        spinner.FadeOut(fadeOutDuration);

                    break;
            }
        }
    }
}
=======
﻿// Copyright (c) 2007-2018 ppy Pty Ltd <contact@ppy.sh>.
// Licensed under the MIT Licence - https://raw.githubusercontent.com/ppy/osu/master/LICENCE

using System;
using System.Collections.Generic;
using System.Linq;
using osu.Framework.Graphics;
using osu.Game.Rulesets.Mods;
using osu.Game.Rulesets.Objects.Drawables;
using osu.Game.Rulesets.Objects.Types;
using osu.Game.Rulesets.Osu.Objects;
using osu.Game.Rulesets.Osu.Objects.Drawables;

namespace osu.Game.Rulesets.Osu.Mods
{
    public class OsuModHidden : ModHidden, IApplicableToDrawableHitObjects
    {
        public override string Description => @"Play with no approach circles and fading circles/sliders.";
        public override double ScoreMultiplier => 1.06;

        private const double fade_in_duration_multiplier = 0.4;
        private const double fade_out_duration_multiplier = 0.3;

        public void ApplyToDrawableHitObjects(IEnumerable<DrawableHitObject> drawables)
        {
            foreach (var d in drawables.OfType<DrawableOsuHitObject>())
            {
                d.ApplyCustomUpdateState += ApplyHiddenState;

                d.HitObject.TimeFadein = d.HitObject.TimePreempt * fade_in_duration_multiplier;
                foreach (var h in d.HitObject.NestedHitObjects.OfType<OsuHitObject>())
                    h.TimeFadein = h.TimePreempt * fade_in_duration_multiplier;
            }
        }

        protected void ApplyHiddenState(DrawableHitObject drawable, ArmedState state)
        {
            if (!(drawable is DrawableOsuHitObject d))
                return;

            var h = d.HitObject;

            var fadeOutStartTime = h.StartTime - h.TimePreempt + h.TimeFadein;
            var fadeOutDuration = h.TimePreempt * fade_out_duration_multiplier;

            // new duration from completed fade in to end (before fading out)
            var longFadeDuration = ((h as IHasEndTime)?.EndTime ?? h.StartTime) - fadeOutStartTime;

            switch (drawable)
            {
                case DrawableHitCircle circle:
                    // we don't want to see the approach circle
                    using (circle.BeginAbsoluteSequence(h.StartTime - h.TimePreempt, true))
                        circle.ApproachCircle.Hide();

                    // fade out immediately after fade in.
                    using (drawable.BeginAbsoluteSequence(fadeOutStartTime, true))
                        circle.FadeOut(fadeOutDuration);

                    break;
                case DrawableSlider slider:
                    using (slider.BeginAbsoluteSequence(fadeOutStartTime, true))
                        slider.Body.FadeOut(longFadeDuration, Easing.Out);

                    break;
                case DrawableSliderTick sliderTick:
                    // slider ticks fade out over up to one second
                    var tickFadeOutDuration = Math.Min(sliderTick.HitObject.TimePreempt - DrawableSliderTick.ANIM_DURATION, 1000);

                    using (sliderTick.BeginAbsoluteSequence(sliderTick.HitObject.StartTime - tickFadeOutDuration, true))
                        sliderTick.FadeOut(tickFadeOutDuration);

                    break;
                case DrawableSpinner spinner:
                    // hide elements we don't care about.
                    spinner.Disc.Hide();
                    spinner.Ticks.Hide();
                    spinner.Background.Hide();

                    using (spinner.BeginAbsoluteSequence(fadeOutStartTime + longFadeDuration, true))
                        spinner.FadeOut(fadeOutDuration);

                    break;
            }
        }
    }
}
>>>>>>> 306f05b7
<|MERGE_RESOLUTION|>--- conflicted
+++ resolved
@@ -1,4 +1,3 @@
-<<<<<<< HEAD
 ﻿// Copyright (c) 2007-2018 ppy Pty Ltd <contact@ppy.sh>.
 // Licensed under the MIT Licence - https://raw.githubusercontent.com/ppy/osu/master/LICENCE
 
@@ -18,7 +17,7 @@
 {
     public class OsuModHidden : ModHidden, IApplicableToDrawableHitObjects, IReadFromConfig
     {
-        public override string Description => @"Play with no approach circles and fading notes for a slight score advantage.";
+        public override string Description => @"Play with no approach circles and fading circles/sliders.";
         public override double ScoreMultiplier => 1.06;
         private const double fade_in_duration_multiplier = 0.4;
         private const double fade_out_duration_multiplier = 0.3;
@@ -94,93 +93,4 @@
             }
         }
     }
-}
-=======
-﻿// Copyright (c) 2007-2018 ppy Pty Ltd <contact@ppy.sh>.
-// Licensed under the MIT Licence - https://raw.githubusercontent.com/ppy/osu/master/LICENCE
-
-using System;
-using System.Collections.Generic;
-using System.Linq;
-using osu.Framework.Graphics;
-using osu.Game.Rulesets.Mods;
-using osu.Game.Rulesets.Objects.Drawables;
-using osu.Game.Rulesets.Objects.Types;
-using osu.Game.Rulesets.Osu.Objects;
-using osu.Game.Rulesets.Osu.Objects.Drawables;
-
-namespace osu.Game.Rulesets.Osu.Mods
-{
-    public class OsuModHidden : ModHidden, IApplicableToDrawableHitObjects
-    {
-        public override string Description => @"Play with no approach circles and fading circles/sliders.";
-        public override double ScoreMultiplier => 1.06;
-
-        private const double fade_in_duration_multiplier = 0.4;
-        private const double fade_out_duration_multiplier = 0.3;
-
-        public void ApplyToDrawableHitObjects(IEnumerable<DrawableHitObject> drawables)
-        {
-            foreach (var d in drawables.OfType<DrawableOsuHitObject>())
-            {
-                d.ApplyCustomUpdateState += ApplyHiddenState;
-
-                d.HitObject.TimeFadein = d.HitObject.TimePreempt * fade_in_duration_multiplier;
-                foreach (var h in d.HitObject.NestedHitObjects.OfType<OsuHitObject>())
-                    h.TimeFadein = h.TimePreempt * fade_in_duration_multiplier;
-            }
-        }
-
-        protected void ApplyHiddenState(DrawableHitObject drawable, ArmedState state)
-        {
-            if (!(drawable is DrawableOsuHitObject d))
-                return;
-
-            var h = d.HitObject;
-
-            var fadeOutStartTime = h.StartTime - h.TimePreempt + h.TimeFadein;
-            var fadeOutDuration = h.TimePreempt * fade_out_duration_multiplier;
-
-            // new duration from completed fade in to end (before fading out)
-            var longFadeDuration = ((h as IHasEndTime)?.EndTime ?? h.StartTime) - fadeOutStartTime;
-
-            switch (drawable)
-            {
-                case DrawableHitCircle circle:
-                    // we don't want to see the approach circle
-                    using (circle.BeginAbsoluteSequence(h.StartTime - h.TimePreempt, true))
-                        circle.ApproachCircle.Hide();
-
-                    // fade out immediately after fade in.
-                    using (drawable.BeginAbsoluteSequence(fadeOutStartTime, true))
-                        circle.FadeOut(fadeOutDuration);
-
-                    break;
-                case DrawableSlider slider:
-                    using (slider.BeginAbsoluteSequence(fadeOutStartTime, true))
-                        slider.Body.FadeOut(longFadeDuration, Easing.Out);
-
-                    break;
-                case DrawableSliderTick sliderTick:
-                    // slider ticks fade out over up to one second
-                    var tickFadeOutDuration = Math.Min(sliderTick.HitObject.TimePreempt - DrawableSliderTick.ANIM_DURATION, 1000);
-
-                    using (sliderTick.BeginAbsoluteSequence(sliderTick.HitObject.StartTime - tickFadeOutDuration, true))
-                        sliderTick.FadeOut(tickFadeOutDuration);
-
-                    break;
-                case DrawableSpinner spinner:
-                    // hide elements we don't care about.
-                    spinner.Disc.Hide();
-                    spinner.Ticks.Hide();
-                    spinner.Background.Hide();
-
-                    using (spinner.BeginAbsoluteSequence(fadeOutStartTime + longFadeDuration, true))
-                        spinner.FadeOut(fadeOutDuration);
-
-                    break;
-            }
-        }
-    }
-}
->>>>>>> 306f05b7
+}