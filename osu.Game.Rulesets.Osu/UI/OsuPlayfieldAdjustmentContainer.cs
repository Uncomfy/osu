// Copyright (c) ppy Pty Ltd <contact@ppy.sh>. Licensed under the MIT Licence.
// See the LICENCE file in the repository root for full licence text.

using osu.Framework.Graphics;
using osu.Framework.Graphics.Containers;
using osu.Game.Rulesets.UI;
using osuTK;

namespace osu.Game.Rulesets.Osu.UI
{
    public class OsuPlayfieldAdjustmentContainer : PlayfieldAdjustmentContainer
    {
        protected override Container<Drawable> Content => content;
        private readonly Container content;

        public OsuPlayfieldAdjustmentContainer()
        {
            Anchor = Anchor.Centre;
            Origin = Anchor.Centre;

<<<<<<< HEAD
=======
            // Calculated from osu!stable as 512 (default gamefield size) / 640 (default window size)
>>>>>>> 2d03c849
            Size = new Vector2(0.8f);

            InternalChild = new Container
            {
                Anchor = Anchor.Centre,
                Origin = Anchor.Centre,
                RelativeSizeAxes = Axes.Both,
                FillMode = FillMode.Fit,
                FillAspectRatio = 4f / 3,
                Child = content = new ScalingContainer { RelativeSizeAxes = Axes.Both }
            };
        }

        /// <summary>
        /// A <see cref="Container"/> which scales its content relative to a target width.
        /// </summary>
        private class ScalingContainer : Container
        {
            protected override void Update()
            {
                base.Update();

                Scale = new Vector2(Parent.ChildSize.X / OsuPlayfield.BASE_SIZE.X);
                Size = Vector2.Divide(Vector2.One, Scale);
            }
        }
    }
}<|MERGE_RESOLUTION|>--- conflicted
+++ resolved
@@ -18,10 +18,7 @@
             Anchor = Anchor.Centre;
             Origin = Anchor.Centre;
 
-<<<<<<< HEAD
-=======
             // Calculated from osu!stable as 512 (default gamefield size) / 640 (default window size)
->>>>>>> 2d03c849
             Size = new Vector2(0.8f);
 
             InternalChild = new Container
