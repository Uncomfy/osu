--- conflicted
+++ resolved
@@ -162,14 +162,9 @@
             if (ControlPoint == slider.Path.ControlPoints[0])
             {
                 // Special handling for the head control point - the position of the slider changes which means the snapped position and time have to be taken into account
-<<<<<<< HEAD
-                var result = snapProvider?.SnapScreenSpacePositionToValidTime(e.MousePosition);
-                Vector2 movementDelta = (result?.ScreenSpacePosition ?? e.MousePosition) - slider.Position;
-=======
                 var result = snapProvider?.SnapScreenSpacePositionToValidTime(e.ScreenSpaceMousePosition);
 
                 Vector2 movementDelta = Parent.ToLocalSpace(result?.ScreenSpacePosition ?? e.ScreenSpaceMousePosition) - slider.Position;
->>>>>>> 95a30226
 
                 slider.Position += movementDelta;
                 slider.StartTime = result?.Time ?? slider.StartTime;
