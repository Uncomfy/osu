﻿// Copyright (c) ppy Pty Ltd <contact@ppy.sh>. Licensed under the MIT Licence.
// See the LICENCE file in the repository root for full licence text.

using System;
using System.Linq;
using osu.Framework.Allocation;
using osu.Framework.Bindables;
using osu.Framework.Graphics;
using osu.Framework.Graphics.Containers;
using osu.Framework.Graphics.Shapes;
using osu.Framework.Graphics.Sprites;
using osu.Framework.Input.Bindings;
using osu.Framework.Input.Events;
using osu.Game.Graphics.Containers;
using osu.Game.Graphics.UserInterface;
using osu.Game.Graphics.UserInterfaceV2;
using osu.Game.Input.Bindings;
using osu.Game.Rulesets.Edit;
using osu.Game.Rulesets.Objects.Types;
using osu.Game.Rulesets.Osu.UI;
using osu.Game.Screens.Edit;
using osu.Game.Screens.Edit.Components.RadioButtons;
using osuTK;
using osuTK.Graphics;

namespace osu.Game.Rulesets.Osu.Edit
{
    public partial class OsuGridToolboxGroup : EditorToolboxGroup, IKeyBindingHandler<GlobalAction>
    {
        [Resolved]
        private EditorBeatmap editorBeatmap { get; set; } = null!;

        [Resolved]
        private IExpandingContainer? expandingContainer { get; set; }

        /// <summary>
        /// X position of the grid's origin.
        /// </summary>
        public BindableFloat StartPositionX { get; } = new BindableFloat(OsuPlayfield.BASE_SIZE.X / 2)
        {
            MinValue = 0f,
            MaxValue = OsuPlayfield.BASE_SIZE.X,
        };

        /// <summary>
        /// Y position of the grid's origin.
        /// </summary>
        public BindableFloat StartPositionY { get; } = new BindableFloat(OsuPlayfield.BASE_SIZE.Y / 2)
        {
            MinValue = 0f,
            MaxValue = OsuPlayfield.BASE_SIZE.Y,
        };

        /// <summary>
        /// The spacing between grid lines.
        /// </summary>
        public BindableFloat Spacing { get; } = new BindableFloat(4f)
        {
            MinValue = 4f,
            MaxValue = 128f,
        };

        /// <summary>
        /// Rotation of the grid lines in degrees.
        /// </summary>
        public BindableFloat GridLinesRotation { get; } = new BindableFloat(0f)
        {
            MinValue = -180f,
            MaxValue = 180f,
        };

        /// <summary>
        /// Read-only bindable representing the grid's origin.
        /// Equivalent to <code>new Vector2(StartPositionX, StartPositionY)</code>
        /// </summary>
        public Bindable<Vector2> StartPosition { get; } = new Bindable<Vector2>();

        /// <summary>
        /// Read-only bindable representing the grid's spacing in both the X and Y dimension.
        /// Equivalent to <code>new Vector2(Spacing)</code>
        /// </summary>
        public Bindable<Vector2> SpacingVector { get; } = new Bindable<Vector2>();

        public Bindable<PositionSnapGridType> GridType { get; } = new Bindable<PositionSnapGridType>();

        private ExpandableSlider<float> startPositionXSlider = null!;
        private ExpandableSlider<float> startPositionYSlider = null!;
        private ExpandableSlider<float> spacingSlider = null!;
        private ExpandableSlider<float> gridLinesRotationSlider = null!;
        private RoundedButton gridFromPointsButton = null!;
        private EditorRadioButtonCollection gridTypeButtons = null!;

<<<<<<< HEAD
        public event Action? GridFromPointsClicked;
=======
        private ExpandableButton useSelectedObjectPositionButton = null!;
>>>>>>> 54e68005

        public OsuGridToolboxGroup()
            : base("grid")
        {
        }

        private const float max_automatic_spacing = 64;

        public void SetGridFromPoints(Vector2 point1, Vector2 point2)
        {
            StartPositionX.Value = point1.X;
            StartPositionY.Value = point1.Y;

            // Get the angle between the two points and normalize to the valid range.
            if (!GridLinesRotation.Disabled)
            {
                float period = GridLinesRotation.MaxValue - GridLinesRotation.MinValue;
                GridLinesRotation.Value = normalizeRotation(MathHelper.RadiansToDegrees(MathF.Atan2(point2.Y - point1.Y, point2.X - point1.X)), period);
            }

            // Divide the distance so that there is a good density of grid lines.
            // This matches the maximum grid size of the grid size cycling hotkey.
            float dist = Vector2.Distance(point1, point2);
            while (dist >= max_automatic_spacing)
                dist /= 2;
            Spacing.Value = dist;
        }

        [BackgroundDependencyLoader]
        private void load()
        {
            Children = new Drawable[]
            {
                startPositionXSlider = new ExpandableSlider<float>
                {
                    Current = StartPositionX,
                    KeyboardStep = 1,
                },
                startPositionYSlider = new ExpandableSlider<float>
                {
                    Current = StartPositionY,
                    KeyboardStep = 1,
                },
                useSelectedObjectPositionButton = new ExpandableButton
                {
                    ExpandedLabelText = "Centre on selected object",
                    Action = () =>
                    {
                        if (editorBeatmap.SelectedHitObjects.Count != 1)
                            return;

                        StartPosition.Value = ((IHasPosition)editorBeatmap.SelectedHitObjects.Single()).Position;
                        updateEnabledStates();
                    },
                    RelativeSizeAxes = Axes.X,
                },
                spacingSlider = new ExpandableSlider<float>
                {
                    Current = Spacing,
                    KeyboardStep = 1,
                },
                gridLinesRotationSlider = new ExpandableSlider<float>
                {
                    Current = GridLinesRotation,
                    KeyboardStep = 1,
                },
                new FillFlowContainer
                {
                    RelativeSizeAxes = Axes.X,
                    AutoSizeAxes = Axes.Y,
                    Spacing = new Vector2(0f, 10f),
                    Children = new Drawable[]
                    {
                        gridFromPointsButton = new RoundedButton
                        {
                            Action = () => GridFromPointsClicked?.Invoke(),
                            RelativeSizeAxes = Axes.X,
                            Text = "Grid from points",
                            TooltipText = """
                                           Left click to set the origin.
                                           Left click again to set the spacing and rotation.
                                           Right click to only set the origin.
                                           Click and drag to set the origin, spacing and rotation.
                                           """
                        },
                        gridTypeButtons = new EditorRadioButtonCollection
                        {
                            RelativeSizeAxes = Axes.X,
                            Items = new[]
                            {
                                new RadioButton("Square",
                                    () => GridType.Value = PositionSnapGridType.Square,
                                    () => new SpriteIcon { Icon = FontAwesome.Regular.Square }),
                                new RadioButton("Triangle",
                                    () => GridType.Value = PositionSnapGridType.Triangle,
                                    () => new OutlineTriangle(true, 20)),
                                new RadioButton("Circle",
                                    () => GridType.Value = PositionSnapGridType.Circle,
                                    () => new SpriteIcon { Icon = FontAwesome.Regular.Circle }),
                            }
                        },
                    }
                },
            };

            Spacing.Value = editorBeatmap.BeatmapInfo.GridSize;
        }

        protected override void LoadComplete()
        {
            base.LoadComplete();

            gridTypeButtons.Items.First().Select();

            StartPositionX.BindValueChanged(x =>
            {
                startPositionXSlider.ContractedLabelText = $"X: {x.NewValue:#,0.##}";
                startPositionXSlider.ExpandedLabelText = $"X Offset: {x.NewValue:#,0.##}";
                StartPosition.Value = new Vector2(x.NewValue, StartPosition.Value.Y);
            }, true);

            StartPositionY.BindValueChanged(y =>
            {
                startPositionYSlider.ContractedLabelText = $"Y: {y.NewValue:#,0.##}";
                startPositionYSlider.ExpandedLabelText = $"Y Offset: {y.NewValue:#,0.##}";
                StartPosition.Value = new Vector2(StartPosition.Value.X, y.NewValue);
            }, true);

            StartPosition.BindValueChanged(pos =>
            {
                StartPositionX.Value = pos.NewValue.X;
                StartPositionY.Value = pos.NewValue.Y;
            });

            Spacing.BindValueChanged(spacing =>
            {
                spacingSlider.ContractedLabelText = $"S: {spacing.NewValue:#,0.##}";
                spacingSlider.ExpandedLabelText = $"Spacing: {spacing.NewValue:#,0.##}";
                SpacingVector.Value = new Vector2(spacing.NewValue);
                editorBeatmap.BeatmapInfo.GridSize = (int)spacing.NewValue;
            }, true);

            GridLinesRotation.BindValueChanged(rotation =>
            {
                gridLinesRotationSlider.ContractedLabelText = $"R: {rotation.NewValue:#,0.##}";
                gridLinesRotationSlider.ExpandedLabelText = $"Rotation: {rotation.NewValue:#,0.##}";
            }, true);

<<<<<<< HEAD
            expandingContainer?.Expanded.BindValueChanged(v =>
            {
                gridFromPointsButton.FadeTo(v.NewValue ? 1f : 0f, 500, Easing.OutQuint);
                gridFromPointsButton.BypassAutoSizeAxes = !v.NewValue ? Axes.Y : Axes.None;
                gridTypeButtons.FadeTo(v.NewValue ? 1f : 0f, 500, Easing.OutQuint);
                gridTypeButtons.BypassAutoSizeAxes = !v.NewValue ? Axes.Y : Axes.None;
            }, true);

=======
>>>>>>> 54e68005
            GridType.BindValueChanged(v =>
            {
                GridLinesRotation.Disabled = v.NewValue == PositionSnapGridType.Circle;

                switch (v.NewValue)
                {
                    case PositionSnapGridType.Square:
                        GridLinesRotation.Value = normalizeRotation(GridLinesRotation.Value, 90);
                        GridLinesRotation.MinValue = -45;
                        GridLinesRotation.MaxValue = 45;
                        break;

                    case PositionSnapGridType.Triangle:
                        GridLinesRotation.Value = normalizeRotation(GridLinesRotation.Value, 60);
                        GridLinesRotation.MinValue = -30;
                        GridLinesRotation.MaxValue = 30;
                        break;
                }
            }, true);

            editorBeatmap.BeatmapReprocessed += updateEnabledStates;
            editorBeatmap.SelectedHitObjects.BindCollectionChanged((_, _) => updateEnabledStates());
            expandingContainer?.Expanded.BindValueChanged(v =>
            {
                gridTypeButtons.FadeTo(v.NewValue ? 1f : 0f, 500, Easing.OutQuint);
                gridTypeButtons.BypassAutoSizeAxes = !v.NewValue ? Axes.Y : Axes.None;
                updateEnabledStates();
            }, true);
        }

        private void updateEnabledStates()
        {
            useSelectedObjectPositionButton.Enabled.Value = expandingContainer?.Expanded.Value == true
                                                            && editorBeatmap.SelectedHitObjects.Count == 1
                                                            && StartPosition.Value != ((IHasPosition)editorBeatmap.SelectedHitObjects.Single()).Position;
        }

        private float normalizeRotation(float rotation, float period)
        {
            return ((rotation + 360 + period * 0.5f) % period) - period * 0.5f;
        }

        private void nextGridSize()
        {
            Spacing.Value = Spacing.Value * 2 >= max_automatic_spacing ? Spacing.Value / 8 : Spacing.Value * 2;
        }

        public bool OnPressed(KeyBindingPressEvent<GlobalAction> e)
        {
            switch (e.Action)
            {
                case GlobalAction.EditorCycleGridDisplayMode:
                    nextGridSize();
                    return true;
            }

            return false;
        }

        public void OnReleased(KeyBindingReleaseEvent<GlobalAction> e)
        {
        }

        public partial class OutlineTriangle : BufferedContainer
        {
            public OutlineTriangle(bool outlineOnly, float size)
                : base(cachedFrameBuffer: true)
            {
                Size = new Vector2(size);

                InternalChildren = new Drawable[]
                {
                    new EquilateralTriangle { RelativeSizeAxes = Axes.Both },
                };

                if (outlineOnly)
                {
                    AddInternal(new EquilateralTriangle
                    {
                        Anchor = Anchor.TopCentre,
                        Origin = Anchor.Centre,
                        RelativePositionAxes = Axes.Y,
                        Y = 0.48f,
                        Colour = Color4.Black,
                        Size = new Vector2(size - 7),
                        Blending = BlendingParameters.None,
                    });
                }

                Blending = BlendingParameters.Additive;
            }
        }
    }

    public enum PositionSnapGridType
    {
        Square,
        Triangle,
        Circle,
    }
}<|MERGE_RESOLUTION|>--- conflicted
+++ resolved
@@ -88,13 +88,10 @@
         private ExpandableSlider<float> spacingSlider = null!;
         private ExpandableSlider<float> gridLinesRotationSlider = null!;
         private RoundedButton gridFromPointsButton = null!;
+        private ExpandableButton useSelectedObjectPositionButton = null!;
         private EditorRadioButtonCollection gridTypeButtons = null!;
 
-<<<<<<< HEAD
         public event Action? GridFromPointsClicked;
-=======
-        private ExpandableButton useSelectedObjectPositionButton = null!;
->>>>>>> 54e68005
 
         public OsuGridToolboxGroup()
             : base("grid")
@@ -243,17 +240,6 @@
                 gridLinesRotationSlider.ExpandedLabelText = $"Rotation: {rotation.NewValue:#,0.##}";
             }, true);
 
-<<<<<<< HEAD
-            expandingContainer?.Expanded.BindValueChanged(v =>
-            {
-                gridFromPointsButton.FadeTo(v.NewValue ? 1f : 0f, 500, Easing.OutQuint);
-                gridFromPointsButton.BypassAutoSizeAxes = !v.NewValue ? Axes.Y : Axes.None;
-                gridTypeButtons.FadeTo(v.NewValue ? 1f : 0f, 500, Easing.OutQuint);
-                gridTypeButtons.BypassAutoSizeAxes = !v.NewValue ? Axes.Y : Axes.None;
-            }, true);
-
-=======
->>>>>>> 54e68005
             GridType.BindValueChanged(v =>
             {
                 GridLinesRotation.Disabled = v.NewValue == PositionSnapGridType.Circle;
@@ -278,6 +264,8 @@
             editorBeatmap.SelectedHitObjects.BindCollectionChanged((_, _) => updateEnabledStates());
             expandingContainer?.Expanded.BindValueChanged(v =>
             {
+                gridFromPointsButton.FadeTo(v.NewValue ? 1f : 0f, 500, Easing.OutQuint);
+                gridFromPointsButton.BypassAutoSizeAxes = !v.NewValue ? Axes.Y : Axes.None;
                 gridTypeButtons.FadeTo(v.NewValue ? 1f : 0f, 500, Easing.OutQuint);
                 gridTypeButtons.BypassAutoSizeAxes = !v.NewValue ? Axes.Y : Axes.None;
                 updateEnabledStates();
