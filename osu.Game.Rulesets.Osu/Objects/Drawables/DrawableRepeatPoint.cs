﻿// Copyright (c) ppy Pty Ltd <contact@ppy.sh>. Licensed under the MIT Licence.
// See the LICENCE file in the repository root for full licence text.

using System;
using System.Collections.Generic;
using osu.Framework.Allocation;
using osu.Framework.Bindables;
using osu.Framework.Graphics;
using osu.Framework.Graphics.Sprites;
using osu.Framework.MathUtils;
using osu.Game.Rulesets.Objects.Drawables;
using osuTK;
using osu.Game.Rulesets.Scoring;
using osu.Game.Skinning;

namespace osu.Game.Rulesets.Osu.Objects.Drawables
{
    public class DrawableRepeatPoint : DrawableOsuHitObject, ITrackSnaking
    {
        private readonly RepeatPoint repeatPoint;
        private readonly DrawableSlider drawableSlider;

        private double animDuration;

        private readonly SkinnableDrawable scaleContainer;

        public DrawableRepeatPoint(RepeatPoint repeatPoint, DrawableSlider drawableSlider)
            : base(repeatPoint)
        {
            this.repeatPoint = repeatPoint;
            this.drawableSlider = drawableSlider;

            Size = new Vector2(OsuHitObject.OBJECT_RADIUS * 2);

            Blending = BlendingMode.Additive;
            Origin = Anchor.Centre;

            InternalChild = scaleContainer = new SkinnableDrawable("Play/osu/reversearrow", _ => new SpriteIcon
            {
                RelativeSizeAxes = Axes.Both,
                Icon = FontAwesome.Solid.ChevronRight,
                Size = new Vector2(0.35f)
            }, confineMode: ConfineMode.NoScaling)
            {
<<<<<<< HEAD
                new SkinnableDrawable("Play/osu/reversearrow", _ => new SpriteIcon
                {
                    RelativeSizeAxes = Axes.Both,
                    Icon = FontAwesome.Solid.ChevronRight
                })
=======
                Anchor = Anchor.Centre,
                Origin = Anchor.Centre,
>>>>>>> 5fa820cd
            };
        }

        private readonly IBindable<float> scaleBindable = new Bindable<float>();

        [BackgroundDependencyLoader]
        private void load()
        {
            scaleBindable.BindValueChanged(scale => scaleContainer.Scale = new Vector2(scale.NewValue), true);
            scaleBindable.BindTo(HitObject.ScaleBindable);
        }

        protected override void CheckForResult(bool userTriggered, double timeOffset)
        {
            if (repeatPoint.StartTime <= Time.Current)
                ApplyResult(r => r.Type = drawableSlider.Tracking.Value ? HitResult.Great : HitResult.Miss);
        }

        protected override void UpdateInitialTransforms()
        {
            animDuration = Math.Min(150, repeatPoint.SpanDuration / 2);

            this.Animate(
                d => d.FadeIn(animDuration),
                d => d.ScaleTo(0.5f).ScaleTo(1f, animDuration * 4, Easing.OutElasticHalf)
            );
        }

        protected override void UpdateStateTransforms(ArmedState state)
        {
            switch (state)
            {
                case ArmedState.Idle:
                    this.Delay(HitObject.TimePreempt).FadeOut();
                    break;

                case ArmedState.Miss:
                    this.FadeOut(animDuration);
                    break;

                case ArmedState.Hit:
                    this.FadeOut(animDuration, Easing.OutQuint)
                        .ScaleTo(Scale * 1.5f, animDuration, Easing.Out);
                    break;
            }
        }

        private bool hasRotation;

        public void UpdateSnakingPosition(Vector2 start, Vector2 end)
        {
            bool isRepeatAtEnd = repeatPoint.RepeatIndex % 2 == 0;
            List<Vector2> curve = drawableSlider.Body.CurrentCurve;

            Position = isRepeatAtEnd ? end : start;

            if (curve.Count < 2)
                return;

            int searchStart = isRepeatAtEnd ? curve.Count - 1 : 0;
            int direction = isRepeatAtEnd ? -1 : 1;

            Vector2 aimRotationVector = Vector2.Zero;

            // find the next vector2 in the curve which is not equal to our current position to infer a rotation.
            for (int i = searchStart; i >= 0 && i < curve.Count; i += direction)
            {
                if (Precision.AlmostEquals(curve[i], Position))
                    continue;

                aimRotationVector = curve[i];
                break;
            }

            float aimRotation = MathHelper.RadiansToDegrees((float)Math.Atan2(aimRotationVector.Y - Position.Y, aimRotationVector.X - Position.X));
            while (Math.Abs(aimRotation - Rotation) > 180)
                aimRotation += aimRotation < Rotation ? 360 : -360;

            if (!hasRotation)
            {
                Rotation = aimRotation;
                hasRotation = true;
            }
            else
            {
                // If we're already snaking, interpolate to smooth out sharp curves (linear sliders, mainly).
                Rotation = Interpolation.ValueAt(MathHelper.Clamp(Clock.ElapsedFrameTime, 0, 100), Rotation, aimRotation, 0, 50, Easing.OutQuint);
            }
        }
    }
}<|MERGE_RESOLUTION|>--- conflicted
+++ resolved
@@ -42,16 +42,8 @@
                 Size = new Vector2(0.35f)
             }, confineMode: ConfineMode.NoScaling)
             {
-<<<<<<< HEAD
-                new SkinnableDrawable("Play/osu/reversearrow", _ => new SpriteIcon
-                {
-                    RelativeSizeAxes = Axes.Both,
-                    Icon = FontAwesome.Solid.ChevronRight
-                })
-=======
                 Anchor = Anchor.Centre,
                 Origin = Anchor.Centre,
->>>>>>> 5fa820cd
             };
         }
 
