﻿// Copyright (c) ppy Pty Ltd <contact@ppy.sh>. Licensed under the MIT Licence.
// See the LICENCE file in the repository root for full licence text.

using osuTK;
using osu.Game.Rulesets.Objects.Types;
using System.Collections.Generic;
using osu.Game.Rulesets.Objects;
using System.Linq;
using System.Threading;
using Newtonsoft.Json;
using osu.Framework.Caching;
using osu.Game.Audio;
using osu.Game.Beatmaps;
using osu.Game.Beatmaps.ControlPoints;
using osu.Game.Rulesets.Judgements;
using osu.Game.Rulesets.Osu.Judgements;
using osu.Game.Rulesets.Scoring;

namespace osu.Game.Rulesets.Osu.Objects
{
    public class Slider : OsuHitObject, IHasPathWithRepeats
    {
        public double EndTime => StartTime + this.SpanCount() * Path.Distance / Velocity;

        [JsonIgnore]
        public double Duration
        {
            get => EndTime - StartTime;
            set => throw new System.NotSupportedException($"Adjust via {nameof(RepeatCount)} instead"); // can be implemented if/when needed.
        }

        private readonly Cached<Vector2> endPositionCache = new Cached<Vector2>();

        public override Vector2 EndPosition => endPositionCache.IsValid ? endPositionCache.Value : endPositionCache.Value = Position + this.CurvePositionAt(1);

        public Vector2 StackedPositionAt(double t) => StackedPosition + this.CurvePositionAt(t);

        private readonly SliderPath path = new SliderPath();

        public SliderPath Path
        {
            get => path;
            set
            {
                path.ControlPoints.Clear();
                path.ExpectedDistance.Value = null;

                if (value != null)
                {
                    path.ControlPoints.AddRange(value.ControlPoints.Select(c => new PathControlPoint(c.Position.Value, c.Type.Value)));
                    path.ExpectedDistance.Value = value.ExpectedDistance.Value;
                }
            }
        }

        public double Distance => Path.Distance;

        public override Vector2 Position
        {
            get => base.Position;
            set
            {
                base.Position = value;
                updateNestedPositions();
            }
        }

        public double? LegacyLastTickOffset { get; set; }

        /// <summary>
        /// The position of the cursor at the point of completion of this <see cref="Slider"/> if it was hit
        /// with as few movements as possible. This is set and used by difficulty calculation.
        /// </summary>
        internal Vector2? LazyEndPosition;

        /// <summary>
        /// The distance travelled by the cursor upon completion of this <see cref="Slider"/> if it was hit
        /// with as few movements as possible. This is set and used by difficulty calculation.
        /// </summary>
        internal float LazyTravelDistance;

        public List<IList<HitSampleInfo>> NodeSamples { get; set; } = new List<IList<HitSampleInfo>>();

        private int repeatCount;

        public int RepeatCount
        {
            get => repeatCount;
            set
            {
                repeatCount = value;
                updateNestedPositions();
            }
        }

        /// <summary>
        /// The length of one span of this <see cref="Slider"/>.
        /// </summary>
        public double SpanDuration => Duration / this.SpanCount();

        /// <summary>
        /// Velocity of this <see cref="Slider"/>.
        /// </summary>
        public double Velocity { get; private set; }

        /// <summary>
        /// Spacing between <see cref="SliderTick"/>s of this <see cref="Slider"/>.
        /// </summary>
        public double TickDistance { get; private set; }

        /// <summary>
        /// An extra multiplier that affects the number of <see cref="SliderTick"/>s generated by this <see cref="Slider"/>.
        /// An increase in this value increases <see cref="TickDistance"/>, which reduces the number of ticks generated.
        /// </summary>
        public double TickDistanceMultiplier = 1;

<<<<<<< HEAD
        public HitCircle HeadCircle { get; protected set; }

=======
        [JsonIgnore]
        public HitCircle HeadCircle { get; protected set; }

        [JsonIgnore]
>>>>>>> a8b40579
        public SliderTailCircle TailCircle { get; protected set; }

        public Slider()
        {
            SamplesBindable.CollectionChanged += (_, __) => updateNestedSamples();
            Path.Version.ValueChanged += _ => updateNestedPositions();
        }

        protected override void ApplyDefaultsToSelf(ControlPointInfo controlPointInfo, BeatmapDifficulty difficulty)
        {
            base.ApplyDefaultsToSelf(controlPointInfo, difficulty);

            TimingControlPoint timingPoint = controlPointInfo.TimingPointAt(StartTime);
            DifficultyControlPoint difficultyPoint = controlPointInfo.DifficultyPointAt(StartTime);

            double scoringDistance = BASE_SCORING_DISTANCE * difficulty.SliderMultiplier * difficultyPoint.SpeedMultiplier;

            Velocity = scoringDistance / timingPoint.BeatLength;
            TickDistance = scoringDistance / difficulty.SliderTickRate * TickDistanceMultiplier;
        }

        protected override void CreateNestedHitObjects(CancellationToken cancellationToken)
        {
            base.CreateNestedHitObjects(cancellationToken);

            foreach (var e in
                SliderEventGenerator.Generate(StartTime, SpanDuration, Velocity, TickDistance, Path.Distance, this.SpanCount(), LegacyLastTickOffset, cancellationToken))
            {
                switch (e.Type)
                {
                    case SliderEventType.Tick:
                        AddNested(new SliderTick
                        {
                            SpanIndex = e.SpanIndex,
                            SpanStartTime = e.SpanStartTime,
                            StartTime = e.Time,
                            Position = Position + Path.PositionAt(e.PathProgress),
                            StackHeight = StackHeight,
                            Scale = Scale,
                        });
                        break;

                    case SliderEventType.Head:
                        AddNested(HeadCircle = new SliderHeadCircle
                        {
                            StartTime = e.Time,
                            Position = Position,
                            StackHeight = StackHeight,
                            SampleControlPoint = SampleControlPoint,
                        });
                        break;

                    case SliderEventType.LegacyLastTick:
                        // we need to use the LegacyLastTick here for compatibility reasons (difficulty).
                        // it is *okay* to use this because the TailCircle is not used for any meaningful purpose in gameplay.
                        // if this is to change, we should revisit this.
                        AddNested(TailCircle = new SliderTailCircle(this)
                        {
                            StartTime = e.Time,
                            Position = EndPosition,
                            StackHeight = StackHeight
                        });
                        break;

                    case SliderEventType.Repeat:
                        AddNested(new SliderRepeat
                        {
                            RepeatIndex = e.SpanIndex,
                            SpanDuration = SpanDuration,
                            StartTime = StartTime + (e.SpanIndex + 1) * SpanDuration,
                            Position = Position + Path.PositionAt(e.PathProgress),
                            StackHeight = StackHeight,
                            Scale = Scale,
                        });
                        break;
                }
            }

            updateNestedSamples();
        }

        private void updateNestedPositions()
        {
            endPositionCache.Invalidate();

            if (HeadCircle != null)
                HeadCircle.Position = Position;

            if (TailCircle != null)
                TailCircle.Position = EndPosition;
        }

        private void updateNestedSamples()
        {
            var firstSample = Samples.FirstOrDefault(s => s.Name == HitSampleInfo.HIT_NORMAL)
                              ?? Samples.FirstOrDefault(); // TODO: remove this when guaranteed sort is present for samples (https://github.com/ppy/osu/issues/1933)
            var sampleList = new List<HitSampleInfo>();

            if (firstSample != null)
            {
                sampleList.Add(new HitSampleInfo
                {
                    Bank = firstSample.Bank,
                    Volume = firstSample.Volume,
                    Name = @"slidertick",
                });
            }

            foreach (var tick in NestedHitObjects.OfType<SliderTick>())
                tick.Samples = sampleList;

            foreach (var repeat in NestedHitObjects.OfType<SliderRepeat>())
                repeat.Samples = getNodeSamples(repeat.RepeatIndex + 1);

            if (HeadCircle != null)
                HeadCircle.Samples = getNodeSamples(0);
        }

        private IList<HitSampleInfo> getNodeSamples(int nodeIndex) =>
            nodeIndex < NodeSamples.Count ? NodeSamples[nodeIndex] : Samples;

        public override Judgement CreateJudgement() => new OsuIgnoreJudgement();

        protected override HitWindows CreateHitWindows() => HitWindows.Empty;
    }
}<|MERGE_RESOLUTION|>--- conflicted
+++ resolved
@@ -114,15 +114,10 @@
         /// </summary>
         public double TickDistanceMultiplier = 1;
 
-<<<<<<< HEAD
-        public HitCircle HeadCircle { get; protected set; }
-
-=======
         [JsonIgnore]
         public HitCircle HeadCircle { get; protected set; }
 
         [JsonIgnore]
->>>>>>> a8b40579
         public SliderTailCircle TailCircle { get; protected set; }
 
         public Slider()
