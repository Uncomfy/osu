﻿// Copyright (c) ppy Pty Ltd <contact@ppy.sh>. Licensed under the MIT Licence.
// See the LICENCE file in the repository root for full licence text.

using System;
using osu.Game.Rulesets.Difficulty.Preprocessing;
using osu.Game.Rulesets.Mods;
using osu.Game.Rulesets.Osu.Difficulty.Preprocessing;
using osu.Game.Rulesets.Osu.Objects;
using osu.Framework.Utils;
using osuTK;

namespace osu.Game.Rulesets.Osu.Difficulty.Skills
{
    /// <summary>
    /// Represents the skill required to correctly aim at every object in the map with a uniform CircleSize and normalized distances.
    /// </summary>
    public class Aim : OsuStrainSkill
    {
        public Aim(Mod[] mods)
            : base(mods)
        {
        }

<<<<<<< HEAD
        protected override int HistoryLength => 2;

        protected override double SkillMultiplier => 24.75;
        protected override double StrainDecayBase => 0.15;

        private const double wide_angle_multiplier = 1.0;
        private const double acute_angle_multiplier = 1.0;
        private const double rhythm_variance_multiplier = 1.0;

        protected override double StrainValueOf(DifficultyHitObject current)
=======
        private double currentStrain = 1;

        private double skillMultiplier => 26.25;
        private double strainDecayBase => 0.15;

        private double strainValueOf(DifficultyHitObject current)
>>>>>>> b8fe744d
        {
            if (current.BaseObject is Spinner || Previous.Count <= 1)
                return 0;

            var osuCurrObj = (OsuDifficultyHitObject)current;
            var osuPrevObj = (OsuDifficultyHitObject)Previous[0];
            var osuLastObj = (OsuDifficultyHitObject)Previous[1];

<<<<<<< HEAD
            var currVector = Vector2.Divide(osuCurrObj.JumpVector, (float)osuCurrObj.StrainTime);
            var prevVector = Vector2.Divide(osuPrevObj.JumpVector, (float)osuPrevObj.StrainTime);
=======
            double aimStrain = 0;
>>>>>>> b8fe744d

            // Start with regular velocity.
            double aimStrain = currVector.Length;

            if (Precision.AlmostEquals(osuCurrObj.StrainTime, osuPrevObj.StrainTime, 10)) // Rhythms are the same.
            {
                if (osuCurrObj.Angle != null)
                {
                    double angle = osuCurrObj.Angle.Value;

                    // Rewarding angles, take the smaller velocity as base.
                    double angleBonus = Math.Min(currVector.Length, prevVector.Length);

<<<<<<< HEAD
                    double wideAngleBonus = calcWideAngleBonus(angle);
                    double acuteAngleBonus = calcAcuteAngleBonus(angle);

                    if (osuCurrObj.StrainTime > 100)
                        acuteAngleBonus = 0;
                    else
                    {
                        acuteAngleBonus *= Math.Min(2, Math.Pow((100 - osuCurrObj.StrainTime) / 15, 1.5));
                        wideAngleBonus *= Math.Pow(osuCurrObj.StrainTime / 100, 6);
                    }

                    if (acuteAngleBonus > wideAngleBonus)
                        angleBonus = Math.Min(angleBonus, 150 / osuCurrObj.StrainTime) * Math.Min(1, Math.Pow(Math.Min(osuCurrObj.JumpDistance, osuPrevObj.JumpDistance) / 150, 2));

                    angleBonus *= Math.Max(acuteAngleBonus * acute_angle_multiplier, wideAngleBonus * wide_angle_multiplier);

                    // add in angle velocity.
                    aimStrain += angleBonus;
=======
                    var angleBonus = Math.Sqrt(
                        Math.Max(osuPrevious.JumpDistance - scale, 0)
                        * Math.Pow(Math.Sin(osuCurrent.Angle.Value - angle_bonus_begin), 2)
                        * Math.Max(osuCurrent.JumpDistance - scale, 0));
                    aimStrain = 1.4 * applyDiminishingExp(Math.Max(0, angleBonus)) / Math.Max(timing_threshold, osuPrevious.StrainTime);
>>>>>>> b8fe744d
                }
            }
            else // There is a rhythm change
            {
                // Rewarding rhythm, take the smaller velocity as base.
                double rhythmBonus = Math.Min(currVector.Length, prevVector.Length);

                if (osuCurrObj.StrainTime + 10 < osuPrevObj.StrainTime && osuPrevObj.StrainTime > osuLastObj.StrainTime + 10)
                    // Don't want to reward for a rhythm change back to back (unless its a double, which is why this only checks for fast -> slow -> fast).
                    rhythmBonus = 0;

<<<<<<< HEAD
                aimStrain += rhythmBonus * rhythm_variance_multiplier; // add in rhythm velocity.
            }

            return aimStrain;
        }

        private double calcWideAngleBonus(double angle)
        {
            if (angle < Math.PI / 3)
                return 0;
            if (angle < 2 * Math.PI / 3)
                return Math.Pow(Math.Sin(1.5 * (angle - Math.PI / 3)), 2);

            return 0.25 + 0.75 * Math.Pow(Math.Sin(1.5 * (Math.PI - angle)), 2);
        }

        private double calcAcuteAngleBonus(double angle)
        {
            if (angle < Math.PI / 3)
                return 0.5 + 0.5 * Math.Pow(Math.Sin(1.5 * angle), 2);
            if (angle < 2 * Math.PI / 3)
                return Math.Pow(Math.Sin(1.5 * (2 * Math.PI / 3 - angle)), 2);

            return 0;
=======
            return Math.Max(
                aimStrain + (jumpDistanceExp + travelDistanceExp + Math.Sqrt(travelDistanceExp * jumpDistanceExp)) / Math.Max(osuCurrent.StrainTime, timing_threshold),
                (Math.Sqrt(travelDistanceExp * jumpDistanceExp) + jumpDistanceExp + travelDistanceExp) / osuCurrent.StrainTime
            );
        }

        private double applyDiminishingExp(double val) => Math.Pow(val, 0.99);

        private double strainDecay(double ms) => Math.Pow(strainDecayBase, ms / 1000);

        protected override double CalculateInitialStrain(double time) => currentStrain * strainDecay(time - Previous[0].StartTime);

        protected override double StrainValueAt(DifficultyHitObject current)
        {
            currentStrain *= strainDecay(current.DeltaTime);
            currentStrain += strainValueOf(current) * skillMultiplier;

            return currentStrain;
>>>>>>> b8fe744d
        }
    }
}<|MERGE_RESOLUTION|>--- conflicted
+++ resolved
@@ -21,25 +21,18 @@
         {
         }
 
-<<<<<<< HEAD
         protected override int HistoryLength => 2;
-
-        protected override double SkillMultiplier => 24.75;
-        protected override double StrainDecayBase => 0.15;
 
         private const double wide_angle_multiplier = 1.0;
         private const double acute_angle_multiplier = 1.0;
         private const double rhythm_variance_multiplier = 1.0;
 
-        protected override double StrainValueOf(DifficultyHitObject current)
-=======
         private double currentStrain = 1;
 
         private double skillMultiplier => 26.25;
         private double strainDecayBase => 0.15;
 
         private double strainValueOf(DifficultyHitObject current)
->>>>>>> b8fe744d
         {
             if (current.BaseObject is Spinner || Previous.Count <= 1)
                 return 0;
@@ -48,12 +41,8 @@
             var osuPrevObj = (OsuDifficultyHitObject)Previous[0];
             var osuLastObj = (OsuDifficultyHitObject)Previous[1];
 
-<<<<<<< HEAD
             var currVector = Vector2.Divide(osuCurrObj.JumpVector, (float)osuCurrObj.StrainTime);
             var prevVector = Vector2.Divide(osuPrevObj.JumpVector, (float)osuPrevObj.StrainTime);
-=======
-            double aimStrain = 0;
->>>>>>> b8fe744d
 
             // Start with regular velocity.
             double aimStrain = currVector.Length;
@@ -67,7 +56,6 @@
                     // Rewarding angles, take the smaller velocity as base.
                     double angleBonus = Math.Min(currVector.Length, prevVector.Length);
 
-<<<<<<< HEAD
                     double wideAngleBonus = calcWideAngleBonus(angle);
                     double acuteAngleBonus = calcAcuteAngleBonus(angle);
 
@@ -86,13 +74,6 @@
 
                     // add in angle velocity.
                     aimStrain += angleBonus;
-=======
-                    var angleBonus = Math.Sqrt(
-                        Math.Max(osuPrevious.JumpDistance - scale, 0)
-                        * Math.Pow(Math.Sin(osuCurrent.Angle.Value - angle_bonus_begin), 2)
-                        * Math.Max(osuCurrent.JumpDistance - scale, 0));
-                    aimStrain = 1.4 * applyDiminishingExp(Math.Max(0, angleBonus)) / Math.Max(timing_threshold, osuPrevious.StrainTime);
->>>>>>> b8fe744d
                 }
             }
             else // There is a rhythm change
@@ -104,7 +85,6 @@
                     // Don't want to reward for a rhythm change back to back (unless its a double, which is why this only checks for fast -> slow -> fast).
                     rhythmBonus = 0;
 
-<<<<<<< HEAD
                 aimStrain += rhythmBonus * rhythm_variance_multiplier; // add in rhythm velocity.
             }
 
@@ -129,11 +109,6 @@
                 return Math.Pow(Math.Sin(1.5 * (2 * Math.PI / 3 - angle)), 2);
 
             return 0;
-=======
-            return Math.Max(
-                aimStrain + (jumpDistanceExp + travelDistanceExp + Math.Sqrt(travelDistanceExp * jumpDistanceExp)) / Math.Max(osuCurrent.StrainTime, timing_threshold),
-                (Math.Sqrt(travelDistanceExp * jumpDistanceExp) + jumpDistanceExp + travelDistanceExp) / osuCurrent.StrainTime
-            );
         }
 
         private double applyDiminishingExp(double val) => Math.Pow(val, 0.99);
@@ -148,7 +123,6 @@
             currentStrain += strainValueOf(current) * skillMultiplier;
 
             return currentStrain;
->>>>>>> b8fe744d
         }
     }
 }