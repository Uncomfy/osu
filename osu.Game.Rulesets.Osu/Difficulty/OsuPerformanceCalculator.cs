--- conflicted
+++ resolved
@@ -103,11 +103,7 @@
 
             double approachRateTotalHitsFactor = 1.0 / (1.0 + Math.Exp(-(0.007 * (totalHits - 400))));
 
-<<<<<<< HEAD
-            approachRateFactor = 1.0 + Math.Min(approachRateFactor, approachRateFactor * (totalHits / 1000.0));
-=======
-            aimValue *= 1.0 + (0.03 + 0.37 * approachRateTotalHitsFactor) * approachRateFactor;
->>>>>>> 738d3217
+            double approachRateBonus = 1.0 + (0.03 + 0.37 * approachRateTotalHitsFactor) * approachRateFactor;
 
             // We want to give more reward for lower AR when it comes to aim and HD. This nerfs high AR and buffs lower AR.
             if (mods.Any(h => h is OsuModHidden))
@@ -125,7 +121,7 @@
                                       : 0.0);
             }
 
-            aimValue *= Math.Max(flashlightBonus, approachRateFactor);
+            aimValue *= Math.Max(flashlightBonus, approachRateBonus);
 
             // Scale the aim value with accuracy _slightly_
             aimValue *= 0.5 + accuracy / 2.0;
