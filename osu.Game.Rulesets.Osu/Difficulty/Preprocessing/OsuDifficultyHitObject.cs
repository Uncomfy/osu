--- conflicted
+++ resolved
@@ -15,12 +15,8 @@
     {
         private const int normalized_radius = 50; // Change radius to 50 to make 100 the diameter. Easier for mental maths.
         private const int min_delta_time = 25;
-<<<<<<< HEAD
         private const float maximum_slider_radius = normalized_radius * 2.4f;
         private const float assumed_slider_radius = normalized_radius * 1.6f;
-=======
-        private const float minimum_slider_radius = normalized_radius * 2.4f;
->>>>>>> d76158cb
 
         protected new OsuHitObject BaseObject => (OsuHitObject)base.BaseObject;
 
@@ -99,66 +95,6 @@
                 TravelDistance = lastSlider.LazyTravelDistance;
                 TravelTime = Math.Max(lastSlider.LazyTravelTime / clockRate, min_delta_time);
                 MovementTime = Math.Max(StrainTime - TravelTime, min_delta_time);
-<<<<<<< HEAD
-=======
-                MovementDistance = Vector2.Subtract(lastSlider.TailCircle.StackedPosition, BaseObject.StackedPosition).Length * scalingFactor;
-
-                int repeatCount = 0;
-
-                Vector2 currSliderPosition = ((OsuHitObject)lastSlider.NestedHitObjects[0]).StackedPosition;
-
-                for (int i = 1; i < lastSlider.NestedHitObjects.Count; i++)
-                {
-                    var currSliderObj = (OsuHitObject)lastSlider.NestedHitObjects[i];
-
-                    Vector2 currSlider = Vector2.Subtract(currSliderObj.StackedPosition, currSliderPosition);
-                    double currSliderLength = currSlider.Length * scalingFactor;
-
-                    if (currSliderObj is SliderEndCircle && !(currSliderObj is SliderRepeat))
-                    {
-                        // Calculated above/
-                        Debug.Assert(lastSlider.LazyEndPosition != null);
-
-                        Vector2 lazySlider = Vector2.Subtract((Vector2)lastSlider.LazyEndPosition, currSliderPosition);
-                        if (lazySlider.Length < currSlider.Length)
-                            currSlider = lazySlider; // Take the least distance from slider end vs lazy end.
-
-                        currSliderLength = currSlider.Length * scalingFactor;
-                    }
-
-                    if (currSliderObj is SliderTick)
-                    {
-                        if (currSliderLength > minimum_slider_radius) // minimum_slider_radius is used here as 120 = 2.4 * radius, which means that the cursor assumes the position of least movement required to reach the active tick window.
-                        {
-                            currSliderPosition = Vector2.Add(currSliderPosition, Vector2.Multiply(currSlider, (float)((currSliderLength - minimum_slider_radius) / currSliderLength)));
-                            currSliderLength *= (currSliderLength - minimum_slider_radius) / currSliderLength;
-                        }
-                        else
-                            currSliderLength = 0;
-                    }
-                    else if (currSliderObj is SliderRepeat)
-                    {
-                        if (currSliderLength > normalized_radius) // normalized_radius is used here as 50 = radius. This is a way to reward motion of back and forths sliders where we assume the player moves to atleast the rim of the hitcircle.
-                        {
-                            currSliderPosition = Vector2.Add(currSliderPosition, Vector2.Multiply(currSlider, (float)((currSliderLength - normalized_radius) / currSliderLength)));
-                            currSliderLength *= (currSliderLength - normalized_radius) / currSliderLength;
-                        }
-                        else
-                            currSliderLength = 0;
-                    }
-                    else
-                    {
-                        currSliderPosition = Vector2.Add(currSliderPosition, currSlider);
-                    }
-
-                    if (currSliderObj is SliderRepeat)
-                        repeatCount++;
-
-                    TravelDistance += currSliderLength;
-                }
-
-                TravelDistance *= Math.Pow(1 + repeatCount / 2.5, 1.0 / 2.5); // Bonus for repeat sliders until a better per nested object strain system can be achieved.
->>>>>>> d76158cb
 
                 // Jump distance from the slider tail to the next object, as opposed to the lazy position of JumpDistance.
                 float tailJumpDistance = Vector2.Subtract(lastSlider.TailCircle.StackedPosition, BaseObject.StackedPosition).Length * scalingFactor;
