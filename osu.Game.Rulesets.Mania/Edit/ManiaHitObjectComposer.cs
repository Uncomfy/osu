--- conflicted
+++ resolved
@@ -12,10 +12,7 @@
 using osu.Game.Rulesets.Mania.Edit.Blueprints;
 using osu.Game.Rulesets.Mania.UI;
 using osu.Game.Rulesets.UI;
-<<<<<<< HEAD
 using osu.Game.Screens.Edit.Compose.Components;
-=======
->>>>>>> e0854254
 using osuTK;
 
 namespace osu.Game.Rulesets.Mania.Edit
@@ -56,16 +53,11 @@
 
         protected override IReadOnlyList<HitObjectCompositionTool> CompositionTools => new HitObjectCompositionTool[]
         {
-<<<<<<< HEAD
-            new NoteCompositionTool()
+            new NoteCompositionTool(),
+            new HoldNoteCompositionTool()
         };
 
         public override SelectionHandler CreateSelectionHandler() => new ManiaSelectionHandler();
-=======
-            new NoteCompositionTool(),
-            new HoldNoteCompositionTool()
-        };
->>>>>>> e0854254
 
         public override SelectionBlueprint CreateBlueprintFor(DrawableHitObject hitObject)
         {
