--- conflicted
+++ resolved
@@ -145,7 +145,6 @@
             HitObjectContainer.Add(hitObject);
         }
 
-<<<<<<< HEAD
         public override bool Remove(DrawableHitObject h)
         {
             if (!base.Remove(h))
@@ -153,13 +152,6 @@
 
             h.OnNewResult -= OnNewResult;
             return true;
-=======
-        public override void Remove(DrawableHitObject h)
-        {
-            h.OnNewResult -= OnNewResult;
-
-            HitObjectContainer.Remove(h);
->>>>>>> e0854254
         }
 
         internal void OnNewResult(DrawableHitObject judgedObject, JudgementResult result)
@@ -193,10 +185,6 @@
 
         public override bool ReceivePositionalInputAt(Vector2 screenSpacePos)
             // This probably shouldn't exist as is, but the columns in the stage are separated by a 1px border
-<<<<<<< HEAD
-            => DrawRectangle.Inflate(new Vector2(1, 0)).Contains(ToLocalSpace(screenSpacePos));
-=======
             => DrawRectangle.Inflate(new Vector2(ManiaStage.COLUMN_SPACING / 2, 0)).Contains(ToLocalSpace(screenSpacePos));
->>>>>>> e0854254
     }
 }