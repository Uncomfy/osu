--- conflicted
+++ resolved
@@ -37,14 +37,6 @@
 
         protected override bool HasCustomSteps => true;
 
-<<<<<<< HEAD
-        [Test]
-        public void TestEmptyDefaultBeatmapSkinFallsBack()
-        {
-            CreateSkinTest(DefaultLegacySkin.Info, () => new TestWorkingBeatmap(CreateBeatmap(new OsuRuleset().RulesetInfo)).Skin);
-            AddAssert("hud from default legacy skin", () => AssertComponentsFromExpectedSource(SkinnableTarget.MainHUDComponents, skinManager.CurrentSkin.Value));
-        }
-
         [Test]
         public void TestEmptyLegacyBeatmapSkinFallsBack()
         {
@@ -52,8 +44,6 @@
             AddAssert("hud from default skin", () => AssertComponentsFromExpectedSource(SkinnableTarget.MainHUDComponents, skinManager.CurrentSkin.Value));
         }
 
-=======
->>>>>>> f144fcf1
         protected void CreateSkinTest(SkinInfo gameCurrentSkin, Func<ISkin> getBeatmapSkin)
         {
             CreateTest(() =>
