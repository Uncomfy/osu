// Copyright (c) ppy Pty Ltd <contact@ppy.sh>. Licensed under the MIT Licence.
// See the LICENCE file in the repository root for full licence text.

using System.Collections.Generic;
using System.Linq;
using NUnit.Framework;
using osu.Framework.Graphics;
using osu.Framework.Allocation;
using osu.Framework.Audio;
using osu.Framework.Graphics.Cursor;
using osu.Framework.Platform;
using osu.Framework.Testing;
using osu.Framework.Utils;
using osu.Game.Beatmaps;
using osu.Game.Database;
using osu.Game.Graphics.Cursor;
using osu.Game.Graphics.UserInterface;
using osu.Game.Online.Leaderboards;
using osu.Game.Overlays;
using osu.Game.Rulesets;
using osu.Game.Scoring;
using osu.Game.Screens.Select.Leaderboards;
using osu.Game.Tests.Resources;
using osu.Game.Users;
using osuTK;
using osuTK.Input;

namespace osu.Game.Tests.Visual.UserInterface
{
    public class TestSceneDeleteLocalScore : OsuManualInputManagerTestScene
    {
        private readonly ContextMenuContainer contextMenuContainer;
        private readonly BeatmapLeaderboard leaderboard;

        private RulesetStore rulesetStore;
        private BeatmapManager beatmapManager;
        private ScoreManager scoreManager;

        private readonly List<ScoreInfo> importedScores = new List<ScoreInfo>();

        private BeatmapInfo beatmapInfo;

        [Cached]
        private readonly DialogOverlay dialogOverlay;

        public TestSceneDeleteLocalScore()
        {
            Children = new Drawable[]
            {
                contextMenuContainer = new OsuContextMenuContainer
                {
                    RelativeSizeAxes = Axes.Both,
                    Child = leaderboard = new BeatmapLeaderboard
                    {
                        Origin = Anchor.Centre,
                        Anchor = Anchor.Centre,
                        Size = new Vector2(550f, 450f),
                        Scope = BeatmapLeaderboardScope.Local,
                        BeatmapInfo = new BeatmapInfo
                        {
                            ID = 1,
                            Metadata = new BeatmapMetadata
                            {
                                ID = 1,
                                Title = "TestSong",
                                Artist = "TestArtist",
                                Author = new User
                                {
                                    Username = "TestAuthor"
                                },
                            },
                            Version = "Insane"
                        },
                    }
                },
                dialogOverlay = new DialogOverlay()
            };
        }

        protected override IReadOnlyDependencyContainer CreateChildDependencies(IReadOnlyDependencyContainer parent)
        {
            var dependencies = new DependencyContainer(base.CreateChildDependencies(parent));

            dependencies.Cache(rulesetStore = new RulesetStore(ContextFactory));
            dependencies.Cache(beatmapManager = new BeatmapManager(LocalStorage, ContextFactory, rulesetStore, null, dependencies.Get<AudioManager>(), Resources, dependencies.Get<GameHost>(), Beatmap.Default));
            dependencies.Cache(scoreManager = new ScoreManager(rulesetStore, () => beatmapManager, LocalStorage, null, ContextFactory, Scheduler));

<<<<<<< HEAD
            beatmap = beatmapManager.Import(new ImportTask(TestResources.GetQuickTestBeatmapForImport())).Result.Value.Beatmaps[0];
=======
            beatmapInfo = beatmapManager.Import(new ImportTask(TestResources.GetQuickTestBeatmapForImport())).Result.Beatmaps[0];
>>>>>>> 5937a93e

            for (int i = 0; i < 50; i++)
            {
                var score = new ScoreInfo
                {
                    OnlineScoreID = i,
                    Beatmap = beatmapInfo,
                    BeatmapInfoID = beatmapInfo.ID,
                    Accuracy = RNG.NextDouble(),
                    TotalScore = RNG.Next(1, 1000000),
                    MaxCombo = RNG.Next(1, 1000),
                    Rank = ScoreRank.XH,
                    User = new User { Username = "TestUser" },
                };

                importedScores.Add(scoreManager.Import(score).Result.Value);
            }

            return dependencies;
        }

        [SetUp]
        public void Setup() => Schedule(() =>
        {
            // Due to soft deletions, we can re-use deleted scores between test runs
            scoreManager.Undelete(scoreManager.QueryScores(s => s.DeletePending).ToList());

            leaderboard.Scores = null;
            leaderboard.FinishTransforms(true); // After setting scores, we may be waiting for transforms to expire drawables

            leaderboard.BeatmapInfo = beatmapInfo;
            leaderboard.RefreshScores(); // Required in the case that the beatmap hasn't changed
        });

        [SetUpSteps]
        public void SetupSteps()
        {
            // Ensure the leaderboard has finished async-loading drawables
            AddUntilStep("wait for drawables", () => leaderboard.ChildrenOfType<LeaderboardScore>().Any());

            // Ensure the leaderboard items have finished showing up
            AddStep("finish transforms", () => leaderboard.FinishTransforms(true));
        }

        [Test]
        public void TestDeleteViaRightClick()
        {
            ScoreInfo scoreBeingDeleted = null;
            AddStep("open menu for top score", () =>
            {
                var leaderboardScore = leaderboard.ChildrenOfType<LeaderboardScore>().First();

                scoreBeingDeleted = leaderboardScore.Score;

                InputManager.MoveMouseTo(leaderboardScore);
                InputManager.Click(MouseButton.Right);
            });

            // Ensure the context menu has finished showing
            AddStep("finish transforms", () => contextMenuContainer.FinishTransforms(true));

            AddStep("click delete option", () =>
            {
                InputManager.MoveMouseTo(contextMenuContainer.ChildrenOfType<DrawableOsuMenuItem>().First(i => i.Item.Text.Value.ToString().ToLowerInvariant() == "delete"));
                InputManager.Click(MouseButton.Left);
            });

            // Ensure the dialog has finished showing
            AddStep("finish transforms", () => dialogOverlay.FinishTransforms(true));

            AddStep("click delete button", () =>
            {
                InputManager.MoveMouseTo(dialogOverlay.ChildrenOfType<DialogButton>().First());
                InputManager.Click(MouseButton.Left);
            });

            AddUntilStep("score removed from leaderboard", () => leaderboard.Scores.All(s => s.OnlineScoreID != scoreBeingDeleted.OnlineScoreID));
        }

        [Test]
        public void TestDeleteViaDatabase()
        {
            AddStep("delete top score", () => scoreManager.Delete(importedScores[0]));
            AddUntilStep("score removed from leaderboard", () => leaderboard.Scores.All(s => s.OnlineScoreID != importedScores[0].OnlineScoreID));
        }
    }
}<|MERGE_RESOLUTION|>--- conflicted
+++ resolved
@@ -85,11 +85,7 @@
             dependencies.Cache(beatmapManager = new BeatmapManager(LocalStorage, ContextFactory, rulesetStore, null, dependencies.Get<AudioManager>(), Resources, dependencies.Get<GameHost>(), Beatmap.Default));
             dependencies.Cache(scoreManager = new ScoreManager(rulesetStore, () => beatmapManager, LocalStorage, null, ContextFactory, Scheduler));
 
-<<<<<<< HEAD
-            beatmap = beatmapManager.Import(new ImportTask(TestResources.GetQuickTestBeatmapForImport())).Result.Value.Beatmaps[0];
-=======
-            beatmapInfo = beatmapManager.Import(new ImportTask(TestResources.GetQuickTestBeatmapForImport())).Result.Beatmaps[0];
->>>>>>> 5937a93e
+            beatmapInfo = beatmapManager.Import(new ImportTask(TestResources.GetQuickTestBeatmapForImport())).Result.Value.Beatmaps[0];
 
             for (int i = 0; i < 50; i++)
             {
