--- conflicted
+++ resolved
@@ -480,14 +480,10 @@
             AddUntilStep("PM Channel 2 displayed", () => channelIsVisible && currentDrawableChannel?.Channel == pmChannel2);
 
             AddStep("Press document next keys", () => InputManager.Keys(PlatformAction.DocumentNext));
-<<<<<<< HEAD
-            AddAssert("Announce channel displayed", () => channelIsVisible && currentDrawableChannel.Channel == announceChannel);
+            AddUntilStep("Announce channel displayed", () => channelIsVisible && currentDrawableChannel?.Channel == announceChannel);
 
             AddStep("Press document next keys", () => InputManager.Keys(PlatformAction.DocumentNext));
-            AddAssert("Channel 1 displayed", () => channelIsVisible && currentDrawableChannel.Channel == testChannel1);
-=======
-            waitForChannel1Visible();
->>>>>>> 83c2b27b
+            waitForChannel1Visible();
         }
 
         private void waitForChannel1Visible() =>
