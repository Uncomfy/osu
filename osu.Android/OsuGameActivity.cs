﻿// Copyright (c) ppy Pty Ltd <contact@ppy.sh>. Licensed under the MIT Licence.
// See the LICENCE file in the repository root for full licence text.

using System.Collections.Generic;
using System.IO;
using System.Linq;
using System.Threading.Tasks;
using Android.App;
using Android.Content;
using Android.Content.PM;
using Android.Net;
using Android.OS;
using Android.Provider;
using Android.Views;
using osu.Framework.Android;
using osu.Game.Database;

namespace osu.Android
{
    [Activity(Theme = "@android:style/Theme.NoTitleBar", MainLauncher = true, ScreenOrientation = ScreenOrientation.FullUser, SupportsPictureInPicture = false, ConfigurationChanges = ConfigChanges.Orientation | ConfigChanges.ScreenSize, HardwareAccelerated = false, LaunchMode = LaunchMode.SingleInstance)]
<<<<<<< HEAD
    [IntentFilter(new[] { Intent.ActionDefault, Intent.ActionSend, Intent.ActionSendMultiple }, Categories = new[] { Intent.CategoryDefault }, DataPathPatterns = new[] { ".*\\.osz", ".*\\.osk" }, DataMimeType = "application/*")]
=======
    [IntentFilter(new[] { Intent.ActionView }, Categories = new[] { Intent.CategoryDefault }, DataScheme = "content", DataPathPattern = ".*\\\\.osz", DataHost = "*", DataMimeType = "*/*")]
    [IntentFilter(new[] { Intent.ActionView }, Categories = new[] { Intent.CategoryDefault }, DataScheme = "content", DataPathPattern = ".*\\\\.osk", DataHost = "*", DataMimeType = "*/*")]
    [IntentFilter(new[] { Intent.ActionSend }, Categories = new[] { Intent.CategoryDefault }, DataMimeTypes = new[] { "application/zip", "application/octet-stream" })]
>>>>>>> 8511112e
    [IntentFilter(new[] { Intent.ActionView }, Categories = new[] { Intent.CategoryBrowsable, Intent.CategoryDefault }, DataSchemes = new[] { "osu", "osump" })]
    public class OsuGameActivity : AndroidGameActivity
    {
        private static readonly string[] osu_url_schemes = { "osu", "osump" };

        private OsuGameAndroid game;

        protected override Framework.Game CreateGame() => game = new OsuGameAndroid(this);

        protected override void OnCreate(Bundle savedInstanceState)
        {
            // The default current directory on android is '/'.
            // On some devices '/' maps to the app data directory. On others it maps to the root of the internal storage.
            // In order to have a consistent current directory on all devices the full path of the app data directory is set as the current directory.
            System.Environment.CurrentDirectory = System.Environment.GetFolderPath(System.Environment.SpecialFolder.Personal);

            base.OnCreate(savedInstanceState);

            // OnNewIntent() only fires for an activity if it's *re-launched* while it's on top of the activity stack.
            // on first launch we still have to fire manually.
            // reference: https://developer.android.com/reference/android/app/Activity#onNewIntent(android.content.Intent)
            handleIntent(Intent);

            Window.AddFlags(WindowManagerFlags.Fullscreen);
            Window.AddFlags(WindowManagerFlags.KeepScreenOn);
        }

        protected override void OnNewIntent(Intent intent) => handleIntent(intent);

        private void handleIntent(Intent intent)
        {
            switch (intent.Action)
            {
                case Intent.ActionDefault:
                    if (intent.Scheme == ContentResolver.SchemeContent)
                        handleImportFromUris(intent.Data);
                    else if (osu_url_schemes.Contains(intent.Scheme))
                        game.HandleLink(intent.DataString);
                    break;

                case Intent.ActionSend:
                {
                    var content = intent.ClipData?.GetItemAt(0);
                    if (content != null)
                        handleImportFromUris(content.Uri);
                    break;
                }

                case Intent.ActionSendMultiple:
                {
                    var uris = new List<Uri>();
                    for (int i = 0; i < intent.ClipData?.ItemCount; i++)
                    {
                        var content = intent.ClipData?.GetItemAt(i);
                        if (content != null)
                            uris.Add(content.Uri);
                    }
                    handleImportFromUris(uris.ToArray());
                    break;
                }
            }
        }

        private void handleImportFromUris(params Uri[] uris) => Task.Factory.StartNew(async () =>
        {
            var tasks = new List<ImportTask>();

            await Task.WhenAll(uris.Select(async uri =>
            {
                // there are more performant overloads of this method, but this one is the most backwards-compatible
                // (dates back to API 1).
                var cursor = ContentResolver?.Query(uri, null, null, null, null);

                if (cursor == null)
                    return;

                cursor.MoveToFirst();

                var filenameColumn = cursor.GetColumnIndex(OpenableColumns.DisplayName);
                string filename = cursor.GetString(filenameColumn);

                // SharpCompress requires archive streams to be seekable, which the stream opened by
                // OpenInputStream() seems to not necessarily be.
                // copy to an arbitrary-access memory stream to be able to proceed with the import.
                var copy = new MemoryStream();
                using (var stream = ContentResolver.OpenInputStream(uri))
                    await stream.CopyToAsync(copy);

                lock (tasks)
                {
                    tasks.Add(new ImportTask(copy, filename));
                }
            }));

            await game.Import(tasks.ToArray());
        }, TaskCreationOptions.LongRunning);
    }
}<|MERGE_RESOLUTION|>--- conflicted
+++ resolved
@@ -18,13 +18,9 @@
 namespace osu.Android
 {
     [Activity(Theme = "@android:style/Theme.NoTitleBar", MainLauncher = true, ScreenOrientation = ScreenOrientation.FullUser, SupportsPictureInPicture = false, ConfigurationChanges = ConfigChanges.Orientation | ConfigChanges.ScreenSize, HardwareAccelerated = false, LaunchMode = LaunchMode.SingleInstance)]
-<<<<<<< HEAD
-    [IntentFilter(new[] { Intent.ActionDefault, Intent.ActionSend, Intent.ActionSendMultiple }, Categories = new[] { Intent.CategoryDefault }, DataPathPatterns = new[] { ".*\\.osz", ".*\\.osk" }, DataMimeType = "application/*")]
-=======
     [IntentFilter(new[] { Intent.ActionView }, Categories = new[] { Intent.CategoryDefault }, DataScheme = "content", DataPathPattern = ".*\\\\.osz", DataHost = "*", DataMimeType = "*/*")]
     [IntentFilter(new[] { Intent.ActionView }, Categories = new[] { Intent.CategoryDefault }, DataScheme = "content", DataPathPattern = ".*\\\\.osk", DataHost = "*", DataMimeType = "*/*")]
-    [IntentFilter(new[] { Intent.ActionSend }, Categories = new[] { Intent.CategoryDefault }, DataMimeTypes = new[] { "application/zip", "application/octet-stream" })]
->>>>>>> 8511112e
+    [IntentFilter(new[] { Intent.ActionSend, Intent.ActionSendMultiple }, Categories = new[] { Intent.CategoryDefault }, DataMimeTypes = new[] { "application/zip", "application/octet-stream" })]
     [IntentFilter(new[] { Intent.ActionView }, Categories = new[] { Intent.CategoryBrowsable, Intent.CategoryDefault }, DataSchemes = new[] { "osu", "osump" })]
     public class OsuGameActivity : AndroidGameActivity
     {
