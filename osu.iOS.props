--- conflicted
+++ resolved
@@ -70,11 +70,7 @@
     <Reference Include="System.Net.Http" />
   </ItemGroup>
   <ItemGroup Label="Package References">
-<<<<<<< HEAD
-    <PackageReference Include="ppy.osu.Framework.iOS" Version="2020.619.0" />
-=======
     <PackageReference Include="ppy.osu.Framework.iOS" Version="2020.623.0" />
->>>>>>> 11446a78
     <PackageReference Include="ppy.osu.Game.Resources" Version="2020.622.1" />
   </ItemGroup>
   <!-- Xamarin.iOS does not automatically handle transitive dependencies from NuGet packages. -->
