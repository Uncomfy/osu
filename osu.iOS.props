--- conflicted
+++ resolved
@@ -17,10 +17,6 @@
     <MtouchInterpreter>-all</MtouchInterpreter>
   </PropertyGroup>
   <ItemGroup>
-<<<<<<< HEAD
-    <PackageReference Include="ppy.osu.Framework.iOS" Version="2024.1219.0" />
-=======
     <PackageReference Include="ppy.osu.Framework.iOS" Version="2024.1220.0" />
->>>>>>> 767be9d0
   </ItemGroup>
 </Project>