--- conflicted
+++ resolved
@@ -35,16 +35,10 @@
       <PrivateAssets>all</PrivateAssets>
       <IncludeAssets>runtime; build; native; contentfiles; analyzers; buildtransitive</IncludeAssets>
     </PackageReference>
-<<<<<<< HEAD
-    <PackageReference Include="ppy.osu.Framework" Version="2021.524.0" />
-    <PackageReference Include="ppy.osu.Game.Resources" Version="2021.422.0" />
     <PackageReference Include="Realm" Version="10.2.0-beta.1" />
-    <PackageReference Include="Sentry" Version="3.3.4" />
-=======
     <PackageReference Include="ppy.osu.Framework" Version="2021.609.0" />
     <PackageReference Include="ppy.osu.Game.Resources" Version="2021.525.0" />
     <PackageReference Include="Sentry" Version="3.4.0" />
->>>>>>> 2b4649a3
     <PackageReference Include="SharpCompress" Version="0.28.2" />
     <PackageReference Include="NUnit" Version="3.13.2" />
     <PackageReference Include="System.ComponentModel.Annotations" Version="5.0.0" />
