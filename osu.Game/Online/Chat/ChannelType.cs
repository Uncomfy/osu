// Copyright (c) 2007-2018 ppy Pty Ltd <contact@ppy.sh>.
// Licensed under the MIT Licence - https://raw.githubusercontent.com/ppy/osu/master/LICENCE

namespace osu.Game.Online.Chat
{
    public enum ChannelType
    {
        Public,
        Private,
        Multiplayer,
        Spectator,
        Temporary,
        PM,
<<<<<<< HEAD
        Public,
        Temporary
=======
        Group,
>>>>>>> 65f4a010
    }
}<|MERGE_RESOLUTION|>--- conflicted
+++ resolved
@@ -11,11 +11,6 @@
         Spectator,
         Temporary,
         PM,
-<<<<<<< HEAD
-        Public,
-        Temporary
-=======
         Group,
->>>>>>> 65f4a010
     }
 }