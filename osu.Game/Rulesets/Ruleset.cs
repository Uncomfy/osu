--- conflicted
+++ resolved
@@ -406,12 +406,10 @@
         /// <summary>
         /// Can be overridden to avoid showing scroll speed changes in the editor.
         /// </summary>
-<<<<<<< HEAD
+        public virtual bool EditorShowScrollSpeed => true;
+
         public virtual DifficultySection? CreateEditorDifficultySection() => null;
 
         public virtual AnalysisSettings? CreateAnalysisSettings(DrawableRuleset drawableRuleset) => null;
-=======
-        public virtual bool EditorShowScrollSpeed => true;
->>>>>>> e79604cc
     }
 }