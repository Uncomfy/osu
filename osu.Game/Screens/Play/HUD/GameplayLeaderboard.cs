// Copyright (c) ppy Pty Ltd <contact@ppy.sh>. Licensed under the MIT Licence.
// See the LICENCE file in the repository root for full licence text.

using System.Linq;
using osu.Framework.Graphics;
using osu.Framework.Graphics.Containers;
using osuTK;

namespace osu.Game.Screens.Play.HUD
{
    public class GameplayLeaderboard : FillFlowContainer<GameplayLeaderboardScore>
    {
        public GameplayLeaderboard()
        {
            AutoSizeAxes = Axes.Both;

            Direction = FillDirection.Vertical;

            Spacing = new Vector2(2.5f);

            LayoutDuration = 250;
            LayoutEasing = Easing.OutQuint;
        }

<<<<<<< HEAD
        /// <summary>
        /// Adds a player to the leaderboard.
        /// </summary>
        /// <param name="currentScore">The bindable current score of the player.</param>
        /// <param name="user">The player.</param>
        public void AddPlayer([NotNull] IBindableNumber<double> currentScore, [NotNull] User user)
=======
        public override void Add(GameplayLeaderboardScore drawable)
>>>>>>> c84807ed
        {
            base.Add(drawable);
            drawable?.TotalScore.BindValueChanged(_ => updateScores(), true);
        }

        private void updateScores()
        {
            var orderedByScore = this.OrderByDescending(i => i.TotalScore.Value).ToList();

            for (int i = 0; i < Count; i++)
            {
                SetLayoutPosition(orderedByScore[i], i);
                orderedByScore[i].ScorePosition = i + 1;
            }
        }
    }
}<|MERGE_RESOLUTION|>--- conflicted
+++ resolved
@@ -22,16 +22,7 @@
             LayoutEasing = Easing.OutQuint;
         }
 
-<<<<<<< HEAD
-        /// <summary>
-        /// Adds a player to the leaderboard.
-        /// </summary>
-        /// <param name="currentScore">The bindable current score of the player.</param>
-        /// <param name="user">The player.</param>
-        public void AddPlayer([NotNull] IBindableNumber<double> currentScore, [NotNull] User user)
-=======
         public override void Add(GameplayLeaderboardScore drawable)
->>>>>>> c84807ed
         {
             base.Add(drawable);
             drawable?.TotalScore.BindValueChanged(_ => updateScores(), true);
