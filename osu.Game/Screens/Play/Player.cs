--- conflicted
+++ resolved
@@ -131,18 +131,11 @@
                         {
                             Anchor = Anchor.Centre,
                             Origin = Anchor.Centre,
-<<<<<<< HEAD
                             Breaks = working.Beatmap.Breaks
-                        },
-                        RulesetContainer.Cursor?.CreateProxy() ?? new Container(),
-                        HUDOverlay = new HUDOverlay(ScoreProcessor, RulesetContainer, working)
-=======
-                            Breaks = beatmap.Breaks
                         },
                         // display the cursor above some HUD elements.
                         RulesetContainer.Cursor?.CreateProxy() ?? new Container(),
-                        HUDOverlay = new HUDOverlay(ScoreProcessor, RulesetContainer, working, adjustableClock)
->>>>>>> 253a37c8
+                        HUDOverlay = new HUDOverlay(ScoreProcessor, RulesetContainer, working)
                         {
                             HoldToQuit = { Action = performUserRequestedExit },
                             PlayerSettingsOverlay = { PlaybackSettings = { UserPlaybackRate = { BindTarget = gameplayClockContainer.UserPlaybackRate } } },
