--- conflicted
+++ resolved
@@ -16,11 +16,8 @@
 using System.Collections.Generic;
 using JetBrains.Annotations;
 using osu.Framework.Allocation;
-<<<<<<< HEAD
 using osu.Framework.Audio;
-=======
 using osu.Framework.Audio.Track;
->>>>>>> 11446a78
 using osu.Framework.Bindables;
 using osu.Framework.Utils;
 
@@ -102,7 +99,7 @@
             shader = shaders.Load(VertexShaderDescriptor.TEXTURE_2, FragmentShaderDescriptor.TEXTURE_ROUNDED);
         }
 
-        private readonly float[] temporalAmplitudes = new float[256];
+        private readonly float[] temporalAmplitudes = new float[ChannelAmplitudes.AMPLITUDES_SIZE];
 
         private void updateAmplitudes()
         {
@@ -113,7 +110,6 @@
             for (int i = 0; i < temporalAmplitudes.Length; i++)
                 temporalAmplitudes[i] = 0;
 
-<<<<<<< HEAD
             if (beatmap.Value.TrackLoaded)
                 addAmplitudesFromSource(beatmap.Value.Track);
 
@@ -122,14 +118,7 @@
 
             for (int i = 0; i < bars_per_visualiser; i++)
             {
-                float targetAmplitude = Magnitude * (temporalAmplitudes[(i + indexOffset) % bars_per_visualiser]) * (effect?.KiaiMode == true ? 1 : 0.5f);
-=======
-            ReadOnlySpan<float> temporalAmplitudes = (track?.CurrentAmplitudes ?? ChannelAmplitudes.Empty).FrequencyAmplitudes.Span;
-
-            for (int i = 0; i < bars_per_visualiser; i++)
-            {
                 float targetAmplitude = (temporalAmplitudes[(i + indexOffset) % bars_per_visualiser]) * (effect?.KiaiMode == true ? 1 : 0.5f);
->>>>>>> 11446a78
                 if (targetAmplitude > frequencyAmplitudes[i])
                     frequencyAmplitudes[i] = targetAmplitude;
             }
@@ -168,7 +157,7 @@
         {
             if (source == null) throw new ArgumentNullException(nameof(source));
 
-            var amplitudes = source.CurrentAmplitudes.FrequencyAmplitudes;
+            var amplitudes = source.CurrentAmplitudes.FrequencyAmplitudes.Span;
 
             for (int i = 0; i < amplitudes.Length; i++)
             {
