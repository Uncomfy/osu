// Copyright (c) ppy Pty Ltd <contact@ppy.sh>. Licensed under the MIT Licence.
// See the LICENCE file in the repository root for full licence text.

using System;
using System.Collections.Generic;
using System.Diagnostics;
using System.Linq;
using osu.Framework.Allocation;
using osu.Framework.Graphics;
using osu.Framework.Graphics.Containers;
using osu.Framework.Graphics.Shapes;
using osu.Framework.Input.Bindings;
using osu.Framework.Input.Events;
using osu.Framework.Threading;
using osu.Game.Graphics.Containers;
using osu.Game.Input.Bindings;
using osu.Game.Overlays;
using osu.Game.Overlays.Mods;
using osu.Game.Screens.Menu;
using osuTK;

namespace osu.Game.Screens.Footer
{
    public partial class ScreenFooter : OverlayContainer
    {
        private const int padding = 60;
        private const float delay_per_button = 30;
        private const double transition_duration = 400;

        public const int HEIGHT = 50;

        private readonly List<OverlayContainer> overlays = new List<OverlayContainer>();

        private Box background = null!;
        private FillFlowContainer<ScreenFooterButton> buttonsFlow = null!;
        private Container<ScreenFooterButton> removedButtonsContainer = null!;
        private LogoTrackingContainer logoTrackingContainer = null!;

        [Cached]
        private readonly OverlayColourProvider colourProvider = new OverlayColourProvider(OverlayColourScheme.Aquamarine);

<<<<<<< HEAD
        [Resolved]
        private OsuGame? game { get; set; }

=======
>>>>>>> 4fe3f39d
        public ScreenBackButton BackButton { get; private set; } = null!;

        public Action? OnBack;

        public ScreenFooter(BackReceptor? receptor = null)
        {
            RelativeSizeAxes = Axes.X;
            Height = HEIGHT;
            Anchor = Anchor.BottomLeft;
            Origin = Anchor.BottomLeft;

            if (receptor == null)
                Add(receptor = new BackReceptor());

            receptor.OnBackPressed = () => BackButton.TriggerClick();
        }

        [BackgroundDependencyLoader]
        private void load()
        {
            InternalChildren = new Drawable[]
            {
                background = new Box
                {
                    RelativeSizeAxes = Axes.Both,
                    Colour = colourProvider.Background5
                },
                buttonsFlow = new FillFlowContainer<ScreenFooterButton>
                {
                    Margin = new MarginPadding { Left = 12f + ScreenBackButton.BUTTON_WIDTH + padding },
                    Y = 10f,
                    Anchor = Anchor.BottomLeft,
                    Origin = Anchor.BottomLeft,
                    Direction = FillDirection.Horizontal,
                    Spacing = new Vector2(7, 0),
                    AutoSizeAxes = Axes.Both
                },
                BackButton = new ScreenBackButton
                {
                    Margin = new MarginPadding { Bottom = 15f, Left = 12f },
                    Anchor = Anchor.BottomLeft,
                    Origin = Anchor.BottomLeft,
                    Action = onBackPressed,
                },
                removedButtonsContainer = new Container<ScreenFooterButton>
                {
                    Margin = new MarginPadding { Left = 12f + ScreenBackButton.BUTTON_WIDTH + padding },
                    Y = 10f,
                    Anchor = Anchor.BottomLeft,
                    Origin = Anchor.BottomLeft,
                    AutoSizeAxes = Axes.Both,
                },
                (logoTrackingContainer = new LogoTrackingContainer
                {
                    RelativeSizeAxes = Axes.Both,
                }).WithChild(logoTrackingContainer.LogoFacade.With(f =>
                {
                    f.Anchor = Anchor.BottomRight;
                    f.Origin = Anchor.Centre;
                    f.Position = new Vector2(-76, -36);
                })),
            };
        }

        private ScheduledDelegate? changeLogoDepthDelegate;

        public void StartTrackingLogo(OsuLogo logo, float duration = 0, Easing easing = Easing.None)
        {
            changeLogoDepthDelegate?.Cancel();
            changeLogoDepthDelegate = null;

            logoTrackingContainer.StartTracking(logo, duration, easing);
            game?.ChangeLogoDepth(inFrontOfFooter: true);
        }

        public void StopTrackingLogo()
        {
            logoTrackingContainer.StopTracking();

            if (game != null)
                changeLogoDepthDelegate = Scheduler.AddDelayed(() => game.ChangeLogoDepth(inFrontOfFooter: false), transition_duration);
        }

        protected override void PopIn()
        {
            this.MoveToY(0, transition_duration, Easing.OutQuint)
                .FadeIn(transition_duration, Easing.OutQuint);
        }

        protected override void PopOut()
        {
            this.MoveToY(HEIGHT, transition_duration, Easing.OutQuint)
                .FadeOut(transition_duration, Easing.OutQuint);
        }

        public void SetButtons(IReadOnlyList<ScreenFooterButton> buttons)
        {
            temporarilyHiddenButtons.Clear();
            overlays.Clear();

<<<<<<< HEAD
            ClearOverlayContent();
=======
            ClearActiveOverlayContainer();
>>>>>>> 4fe3f39d

            var oldButtons = buttonsFlow.ToArray();

            for (int i = 0; i < oldButtons.Length; i++)
            {
                var oldButton = oldButtons[i];

                buttonsFlow.Remove(oldButton, false);
                removedButtonsContainer.Add(oldButton);

                if (buttons.Count > 0)
                    makeButtonDisappearToRight(oldButton, i, oldButtons.Length, true);
                else
                    makeButtonDisappearToBottom(oldButton, i, oldButtons.Length, true);
            }

            for (int i = 0; i < buttons.Count; i++)
            {
                var newButton = buttons[i];

                if (newButton.Overlay != null)
                {
                    newButton.Action = () => showOverlay(newButton.Overlay);
                    overlays.Add(newButton.Overlay);
                }

                Debug.Assert(!newButton.IsLoaded);
                buttonsFlow.Add(newButton);

                int index = i;

                // ensure transforms are added after LoadComplete to not be aborted by the FinishTransforms call.
                newButton.OnLoadComplete += _ =>
                {
                    if (oldButtons.Length > 0)
                        makeButtonAppearFromLeft(newButton, index, buttons.Count, 240);
                    else
                        makeButtonAppearFromBottom(newButton, index);
                };
            }
        }

        private ShearedOverlayContainer? activeOverlay;
        private Container? contentContainer;
        private readonly List<ScreenFooterButton> temporarilyHiddenButtons = new List<ScreenFooterButton>();

<<<<<<< HEAD
        public void SetOverlayContent(ShearedOverlayContainer overlay)
=======
        public void SetActiveOverlayContainer(ShearedOverlayContainer overlay)
>>>>>>> 4fe3f39d
        {
            if (contentContainer != null)
            {
                throw new InvalidOperationException(@"Cannot set overlay content while one is already present. " +
                                                    $@"The previous overlay whose content is {contentContainer.Child.GetType().Name} should be hidden first.");
            }

            activeOverlay = overlay;

            Debug.Assert(temporarilyHiddenButtons.Count == 0);

            var targetButton = buttonsFlow.SingleOrDefault(b => b.Overlay == overlay);

            temporarilyHiddenButtons.AddRange(targetButton != null
                ? buttonsFlow.SkipWhile(b => b != targetButton).Skip(1)
                : buttonsFlow);

            for (int i = 0; i < temporarilyHiddenButtons.Count; i++)
                makeButtonDisappearToBottom(temporarilyHiddenButtons[i], 0, 0, false);

            var fallbackPosition = buttonsFlow.Any()
                ? buttonsFlow.ToSpaceOfOtherDrawable(Vector2.Zero, this)
                : BackButton.ToSpaceOfOtherDrawable(BackButton.LayoutRectangle.TopRight + new Vector2(5f, 0f), this);

            var targetPosition = targetButton?.ToSpaceOfOtherDrawable(targetButton.LayoutRectangle.TopRight, this) ?? fallbackPosition;

            updateColourScheme(overlay.ColourProvider.ColourScheme);

            var content = overlay.CreateFooterContent();

            Add(contentContainer = new Container
            {
                Y = -15f,
                RelativeSizeAxes = Axes.Both,
                Padding = new MarginPadding { Left = targetPosition.X },
                Child = content,
            });

            if (temporarilyHiddenButtons.Count > 0)
                this.Delay(60).Schedule(() => content.Show());
            else
                content.Show();
        }

<<<<<<< HEAD
        public void ClearOverlayContent()
=======
        public void ClearActiveOverlayContainer()
>>>>>>> 4fe3f39d
        {
            if (contentContainer == null)
                return;

            contentContainer.Child.Hide();

            double timeUntilRun = contentContainer.Child.LatestTransformEndTime - Time.Current;

            Container expireTarget = contentContainer;
            contentContainer = null;
            activeOverlay = null;

            for (int i = 0; i < temporarilyHiddenButtons.Count; i++)
                makeButtonAppearFromBottom(temporarilyHiddenButtons[i], 0);

            temporarilyHiddenButtons.Clear();

            expireTarget.Delay(timeUntilRun).Expire();

            updateColourScheme(OverlayColourScheme.Aquamarine);
        }

        private void updateColourScheme(OverlayColourScheme colourScheme)
        {
            colourProvider.ChangeColourScheme(colourScheme);

            background.FadeColour(colourProvider.Background5, 150, Easing.OutQuint);

            foreach (var button in buttonsFlow)
                button.UpdateDisplay();
        }

        private void makeButtonAppearFromLeft(ScreenFooterButton button, int index, int count, float startDelay)
            => button.AppearFromLeft(startDelay + (count - index) * delay_per_button);

        private void makeButtonAppearFromBottom(ScreenFooterButton button, int index)
            => button.AppearFromBottom(index * delay_per_button);

        private void makeButtonDisappearToRight(ScreenFooterButton button, int index, int count, bool expire)
            => button.DisappearToRight((count - index) * delay_per_button, expire);

        private void makeButtonDisappearToBottom(ScreenFooterButton button, int index, int count, bool expire)
            => button.DisappearToBottom((count - index) * delay_per_button, expire);

        private void showOverlay(OverlayContainer overlay)
        {
            foreach (var o in overlays.Where(o => o != overlay))
                o.Hide();

            overlay.ToggleVisibility();
        }

        private void onBackPressed()
        {
            if (activeOverlay != null)
            {
                if (activeOverlay.OnBackButton())
                    return;

                activeOverlay.Hide();
                return;
            }

            OnBack?.Invoke();
        }

        public partial class BackReceptor : Drawable, IKeyBindingHandler<GlobalAction>
        {
            public Action? OnBackPressed;

            public bool OnPressed(KeyBindingPressEvent<GlobalAction> e)
            {
                if (e.Repeat)
                    return false;

                switch (e.Action)
                {
                    case GlobalAction.Back:
                        OnBackPressed?.Invoke();
                        return true;
                }

                return false;
            }

            public void OnReleased(KeyBindingReleaseEvent<GlobalAction> e)
            {
            }
        }
    }
}<|MERGE_RESOLUTION|>--- conflicted
+++ resolved
@@ -39,12 +39,9 @@
         [Cached]
         private readonly OverlayColourProvider colourProvider = new OverlayColourProvider(OverlayColourScheme.Aquamarine);
 
-<<<<<<< HEAD
         [Resolved]
         private OsuGame? game { get; set; }
 
-=======
->>>>>>> 4fe3f39d
         public ScreenBackButton BackButton { get; private set; } = null!;
 
         public Action? OnBack;
@@ -145,11 +142,7 @@
             temporarilyHiddenButtons.Clear();
             overlays.Clear();
 
-<<<<<<< HEAD
-            ClearOverlayContent();
-=======
             ClearActiveOverlayContainer();
->>>>>>> 4fe3f39d
 
             var oldButtons = buttonsFlow.ToArray();
 
@@ -196,11 +189,7 @@
         private Container? contentContainer;
         private readonly List<ScreenFooterButton> temporarilyHiddenButtons = new List<ScreenFooterButton>();
 
-<<<<<<< HEAD
-        public void SetOverlayContent(ShearedOverlayContainer overlay)
-=======
         public void SetActiveOverlayContainer(ShearedOverlayContainer overlay)
->>>>>>> 4fe3f39d
         {
             if (contentContainer != null)
             {
@@ -245,11 +234,7 @@
                 content.Show();
         }
 
-<<<<<<< HEAD
-        public void ClearOverlayContent()
-=======
         public void ClearActiveOverlayContainer()
->>>>>>> 4fe3f39d
         {
             if (contentContainer == null)
                 return;
