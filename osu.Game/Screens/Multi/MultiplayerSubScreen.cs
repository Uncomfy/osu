--- conflicted
+++ resolved
@@ -1,10 +1,5 @@
-<<<<<<< HEAD
-// Copyright (c) 2007-2019 ppy Pty Ltd <contact@ppy.sh>.
-// Licensed under the MIT Licence - https://raw.githubusercontent.com/ppy/osu/master/LICENCE
-=======
 ﻿// Copyright (c) ppy Pty Ltd <contact@ppy.sh>. Licensed under the MIT Licence.
 // See the LICENCE file in the repository root for full licence text.
->>>>>>> 432bc60d
 
 using osu.Framework.Allocation;
 using osu.Framework.Graphics;
