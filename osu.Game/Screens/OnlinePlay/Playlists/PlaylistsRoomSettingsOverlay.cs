// Copyright (c) ppy Pty Ltd <contact@ppy.sh>. Licensed under the MIT Licence.
// See the LICENCE file in the repository root for full licence text.

using System;
using System.Collections.Specialized;
using System.Linq;
using Humanizer;
using Humanizer.Localisation;
using osu.Framework.Allocation;
using osu.Framework.Bindables;
using osu.Framework.Graphics;
using osu.Framework.Graphics.Containers;
using osu.Framework.Graphics.Shapes;
using osu.Framework.Localisation;
using osu.Game.Graphics;
using osu.Game.Graphics.Containers;
using osu.Game.Graphics.Sprites;
using osu.Game.Graphics.UserInterface;
using osu.Game.Graphics.UserInterfaceV2;
using osu.Game.Online.API;
using osu.Game.Online.API.Requests.Responses;
using osu.Game.Online.Rooms;
using osu.Game.Overlays;
using osu.Game.Screens.OnlinePlay.Match.Components;
using osuTK;

namespace osu.Game.Screens.OnlinePlay.Playlists
{
    public partial class PlaylistsRoomSettingsOverlay : RoomSettingsOverlay
    {
        public Action? EditPlaylist;

        private MatchSettings settings = null!;

        protected override OsuButton SubmitButton => settings.ApplyButton;

        protected override bool IsLoading => settings.IsLoading; // should probably be replaced with an OngoingOperationTracker.

        public PlaylistsRoomSettingsOverlay(Room room)
            : base(room)
        {
        }

        protected override void SelectBeatmap() => settings.SelectBeatmap();

        protected override OnlinePlayComposite CreateSettings(Room room) => settings = new MatchSettings(room)
        {
            RelativeSizeAxes = Axes.Both,
            RelativePositionAxes = Axes.Y,
            EditPlaylist = () => EditPlaylist?.Invoke()
        };

        protected partial class MatchSettings : OnlinePlayComposite
        {
            private const float disabled_alpha = 0.2f;

            public Action? EditPlaylist;

            public OsuTextBox NameField = null!, MaxParticipantsField = null!, MaxAttemptsField = null!;
            public OsuDropdown<TimeSpan> DurationField = null!;
            public RoomAvailabilityPicker AvailabilityPicker = null!;
            public RoundedButton ApplyButton = null!;

            public bool IsLoading => loadingLayer.State.Value == Visibility.Visible;

            public OsuSpriteText ErrorText = null!;

            private LoadingLayer loadingLayer = null!;
            private DrawableRoomPlaylist playlist = null!;
            private OsuSpriteText playlistLength = null!;

            private PurpleRoundedButton editPlaylistButton = null!;

            [Resolved]
            private IRoomManager? manager { get; set; }

            [Resolved]
            private IAPIProvider api { get; set; } = null!;

            private IBindable<APIUser> localUser = null!;

            private readonly Room room;

            public MatchSettings(Room room)
            {
                this.room = room;
            }

            [BackgroundDependencyLoader]
            private void load(OverlayColourProvider colourProvider, OsuColour colours)
            {
                InternalChildren = new Drawable[]
                {
                    new Box
                    {
                        RelativeSizeAxes = Axes.Both,
                        Colour = colourProvider.Background4
                    },
                    new GridContainer
                    {
                        RelativeSizeAxes = Axes.Both,
                        RowDimensions = new[]
                        {
                            new Dimension(),
                            new Dimension(GridSizeMode.AutoSize),
                        },
                        Content = new[]
                        {
                            new Drawable[]
                            {
                                new OsuScrollContainer
                                {
                                    Padding = new MarginPadding
                                    {
                                        Horizontal = OsuScreen.HORIZONTAL_OVERFLOW_PADDING,
                                        Vertical = 10
                                    },
                                    RelativeSizeAxes = Axes.Both,
                                    Children = new[]
                                    {
                                        new Container
                                        {
                                            Padding = new MarginPadding { Horizontal = WaveOverlayContainer.WIDTH_PADDING },
                                            RelativeSizeAxes = Axes.X,
                                            AutoSizeAxes = Axes.Y,
                                            Children = new Drawable[]
                                            {
                                                new SectionContainer
                                                {
                                                    Padding = new MarginPadding { Right = FIELD_PADDING / 2 },
                                                    Children = new[]
                                                    {
                                                        new Section("Room name")
                                                        {
                                                            Child = NameField = new OsuTextBox
                                                            {
                                                                RelativeSizeAxes = Axes.X,
                                                                TabbableContentContainer = this,
                                                                LengthLimit = 100
                                                            },
                                                        },
                                                        new Section("Duration")
                                                        {
                                                            Child = new Container
                                                            {
                                                                RelativeSizeAxes = Axes.X,
                                                                Height = 40,
                                                                Child = DurationField = new DurationDropdown
                                                                {
                                                                    RelativeSizeAxes = Axes.X
                                                                }
                                                            }
                                                        },
                                                        new Section("Allowed attempts (across all playlist items)")
                                                        {
                                                            Child = MaxAttemptsField = new OsuNumberBox
                                                            {
                                                                RelativeSizeAxes = Axes.X,
                                                                TabbableContentContainer = this,
                                                                PlaceholderText = "Unlimited",
                                                            },
                                                        },
                                                        new Section("Room visibility")
                                                        {
                                                            Alpha = disabled_alpha,
                                                            Child = AvailabilityPicker = new RoomAvailabilityPicker
                                                            {
                                                                Enabled = { Value = false }
                                                            },
                                                        },
                                                        new Section("Max participants")
                                                        {
                                                            Alpha = disabled_alpha,
                                                            Child = MaxParticipantsField = new OsuNumberBox
                                                            {
                                                                RelativeSizeAxes = Axes.X,
                                                                TabbableContentContainer = this,
                                                                ReadOnly = true,
                                                            },
                                                        },
                                                        new Section("Password (optional)")
                                                        {
                                                            Alpha = disabled_alpha,
                                                            Child = new OsuPasswordTextBox
                                                            {
                                                                RelativeSizeAxes = Axes.X,
                                                                TabbableContentContainer = this,
                                                                ReadOnly = true,
                                                            },
                                                        },
                                                    },
                                                },
                                                new SectionContainer
                                                {
                                                    Anchor = Anchor.TopRight,
                                                    Origin = Anchor.TopRight,
                                                    Padding = new MarginPadding { Left = FIELD_PADDING / 2 },
                                                    Children = new[]
                                                    {
                                                        new Section("Playlist")
                                                        {
                                                            Child = new GridContainer
                                                            {
                                                                RelativeSizeAxes = Axes.X,
                                                                Height = 448,
                                                                Content = new[]
                                                                {
                                                                    new Drawable[]
                                                                    {
                                                                        playlist = new PlaylistsRoomSettingsPlaylist
                                                                        {
                                                                            RelativeSizeAxes = Axes.Both,
                                                                        }
                                                                    },
                                                                    new Drawable[]
                                                                    {
                                                                        playlistLength = new OsuSpriteText
                                                                        {
                                                                            Margin = new MarginPadding { Vertical = 5 },
                                                                            Colour = colours.Yellow,
                                                                            Font = OsuFont.GetFont(size: 12),
                                                                        }
                                                                    },
                                                                    new Drawable[]
                                                                    {
                                                                        editPlaylistButton = new PurpleRoundedButton
                                                                        {
                                                                            RelativeSizeAxes = Axes.X,
                                                                            Height = 40,
                                                                            Text = "Edit playlist",
                                                                            Action = () => EditPlaylist?.Invoke()
                                                                        }
                                                                    }
                                                                },
                                                                RowDimensions = new[]
                                                                {
                                                                    new Dimension(),
                                                                    new Dimension(GridSizeMode.AutoSize),
                                                                    new Dimension(GridSizeMode.AutoSize),
                                                                }
                                                            }
                                                        },
                                                    },
                                                },
                                            },
                                        }
                                    },
                                },
                            },
                            new Drawable[]
                            {
                                new Container
                                {
                                    Anchor = Anchor.BottomLeft,
                                    Origin = Anchor.BottomLeft,
                                    Y = 2,
                                    RelativeSizeAxes = Axes.X,
                                    AutoSizeAxes = Axes.Y,
                                    Children = new Drawable[]
                                    {
                                        new Box
                                        {
                                            RelativeSizeAxes = Axes.Both,
                                            Colour = colourProvider.Background5
                                        },
                                        new FillFlowContainer
                                        {
                                            RelativeSizeAxes = Axes.X,
                                            AutoSizeAxes = Axes.Y,
                                            Direction = FillDirection.Vertical,
                                            Spacing = new Vector2(0, 20),
                                            Margin = new MarginPadding { Vertical = 20 },
                                            Padding = new MarginPadding { Horizontal = OsuScreen.HORIZONTAL_OVERFLOW_PADDING },
                                            Children = new Drawable[]
                                            {
                                                ApplyButton = new CreateRoomButton
                                                {
                                                    Anchor = Anchor.BottomCentre,
                                                    Origin = Anchor.BottomCentre,
                                                    Size = new Vector2(230, 55),
                                                    Enabled = { Value = false },
                                                    Action = apply,
                                                },
                                                ErrorText = new OsuSpriteText
                                                {
                                                    Anchor = Anchor.BottomCentre,
                                                    Origin = Anchor.BottomCentre,
                                                    Alpha = 0,
                                                    Depth = 1,
                                                    Colour = colours.RedDark
                                                }
                                            }
                                        }
                                    }
                                }
                            }
                        }
                    },
                    loadingLayer = new LoadingLayer(true)
                };

                RoomName.BindValueChanged(name => NameField.Text = name.NewValue, true);
                Availability.BindValueChanged(availability => AvailabilityPicker.Current.Value = availability.NewValue, true);
                MaxParticipants.BindValueChanged(count => MaxParticipantsField.Text = count.NewValue?.ToString(), true);
                MaxAttempts.BindValueChanged(count => MaxAttemptsField.Text = count.NewValue?.ToString(), true);
                Duration.BindValueChanged(duration => DurationField.Current.Value = duration.NewValue ?? TimeSpan.FromMinutes(30), true);

                localUser = api.LocalUser.GetBoundCopy();
                localUser.BindValueChanged(populateDurations, true);

                playlist.Items.BindTo(Playlist);
                Playlist.BindCollectionChanged(onPlaylistChanged, true);
            }

            private void populateDurations(ValueChangedEvent<APIUser> user)
            {
                DurationField.Items = new[]
                {
                    TimeSpan.FromMinutes(30),
                    TimeSpan.FromHours(1),
                    TimeSpan.FromHours(2),
                    TimeSpan.FromHours(4),
                    TimeSpan.FromHours(8),
                    TimeSpan.FromHours(12),
                    TimeSpan.FromHours(24),
                    TimeSpan.FromDays(3),
                    TimeSpan.FromDays(7),
                    TimeSpan.FromDays(14),
                };

                // TODO: show these in the interface at all times.
                if (user.NewValue.IsSupporter)
                {
                    // roughly correct (see https://github.com/Humanizr/Humanizer/blob/18167e56c082449cc4fe805b8429e3127a7b7f93/readme.md?plain=1#L427)
                    // if we want this to be more accurate we might consider sending an actual end time, not a time span. probably not required though.
                    const int days_in_month = 31;

                    DurationField.AddDropdownItem(TimeSpan.FromDays(days_in_month));
                    DurationField.AddDropdownItem(TimeSpan.FromDays(days_in_month * 3));
                }
            }

            protected override void Update()
            {
                base.Update();

                ApplyButton.Enabled.Value = hasValidSettings;
            }

            public void SelectBeatmap() => editPlaylistButton.TriggerClick();

            private void onPlaylistChanged(object sender, NotifyCollectionChangedEventArgs e) =>
                playlistLength.Text = $"Length: {Playlist.GetTotalDuration()}";

            private bool hasValidSettings => RoomID.Value == null && NameField.Text.Length > 0 && Playlist.Count > 0;

            private void apply()
            {
                if (!ApplyButton.Enabled.Value)
                    return;

                hideError();

                RoomName.Value = NameField.Text;
                Availability.Value = AvailabilityPicker.Current.Value;

                if (int.TryParse(MaxParticipantsField.Text, out int max))
                    MaxParticipants.Value = max;
                else
                    MaxParticipants.Value = null;

                if (int.TryParse(MaxAttemptsField.Text, out max))
                    MaxAttempts.Value = max;
                else
                    MaxAttempts.Value = null;

                Duration.Value = DurationField.Current.Value;

                loadingLayer.Show();
                manager?.CreateRoom(room, onSuccess, onError);
            }

            private void hideError() => ErrorText.FadeOut(50);

            private void onSuccess(Room room) => loadingLayer.Hide();

            private void onError(string text)
            {
                // see https://github.com/ppy/osu-web/blob/2c97aaeb64fb4ed97c747d8383a35b30f57428c7/app/Models/Multiplayer/PlaylistItem.php#L48.
                const string not_found_prefix = "beatmaps not found:";

                if (text.StartsWith(not_found_prefix, StringComparison.Ordinal))
                {
                    ErrorText.Text = "One or more beatmaps were not available online. Please remove or replace the highlighted items.";

                    int[] invalidBeatmapIDs = text
                                              .Substring(not_found_prefix.Length + 1)
                                              .Split(", ")
                                              .Select(int.Parse)
                                              .ToArray();

                    foreach (var item in Playlist)
                    {
                        if (invalidBeatmapIDs.Contains(item.Beatmap.OnlineID))
                            item.MarkInvalid();
                    }
                }
                else
                {
                    ErrorText.Text = text;
                }

                ErrorText.FadeIn(50);
                loadingLayer.Hide();
            }
        }

<<<<<<< HEAD
        public partial class CreateRoomButton : TriangleButton
=======
        public class CreateRoomButton : RoundedButton
>>>>>>> a841d35e
        {
            public CreateRoomButton()
            {
                Text = "Create";
            }

            [BackgroundDependencyLoader]
            private void load(OsuColour colours)
            {
                BackgroundColour = colours.YellowDark;
            }
        }

        private partial class DurationDropdown : OsuDropdown<TimeSpan>
        {
            public DurationDropdown()
            {
                Menu.MaxHeight = 100;
            }

            protected override LocalisableString GenerateItemText(TimeSpan item) => item.Humanize(maxUnit: TimeUnit.Month);
        }
    }
}<|MERGE_RESOLUTION|>--- conflicted
+++ resolved
@@ -415,11 +415,7 @@
             }
         }
 
-<<<<<<< HEAD
-        public partial class CreateRoomButton : TriangleButton
-=======
-        public class CreateRoomButton : RoundedButton
->>>>>>> a841d35e
+        public partial class CreateRoomButton : RoundedButton
         {
             public CreateRoomButton()
             {
