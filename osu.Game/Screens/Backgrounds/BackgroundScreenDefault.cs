﻿// Copyright (c) ppy Pty Ltd <contact@ppy.sh>. Licensed under the MIT Licence.
// See the LICENCE file in the repository root for full licence text.

using System.Threading;
using osu.Framework.Allocation;
using osu.Framework.Bindables;
using osu.Framework.Graphics;
using osu.Framework.Threading;
using osu.Framework.Utils;
using osu.Game.Beatmaps;
using osu.Game.Configuration;
using osu.Game.Graphics.Backgrounds;
using osu.Game.Online.API;
using osu.Game.Skinning;
using osu.Game.Users;

namespace osu.Game.Screens.Backgrounds
{
    public class BackgroundScreenDefault : BackgroundScreen
    {
        private Background background;

        private int currentDisplay;
        private const int background_count = 7;
        private IBindable<User> user;
        private Bindable<Skin> skin;
        private Bindable<BackgroundSource> mode;
        private Bindable<IntroSequence> introSequence;
        private readonly SeasonalBackgroundLoader seasonalBackgroundLoader = new SeasonalBackgroundLoader();

        [Resolved]
        private IBindable<WorkingBeatmap> beatmap { get; set; }

        protected virtual bool AllowStoryboardBackground => true;

        public BackgroundScreenDefault(bool animateOnEnter = true)
            : base(animateOnEnter)
        {
        }

        [BackgroundDependencyLoader]
        private void load(IAPIProvider api, SkinManager skinManager, OsuConfigManager config)
        {
            user = api.LocalUser.GetBoundCopy();
            skin = skinManager.CurrentSkin.GetBoundCopy();
            mode = config.GetBindable<BackgroundSource>(OsuSetting.MenuBackgroundSource);
            introSequence = config.GetBindable<IntroSequence>(OsuSetting.IntroSequence);

            AddInternal(seasonalBackgroundLoader);

            user.ValueChanged += _ => Next();
            skin.ValueChanged += _ => Next();
            mode.ValueChanged += _ => Next();
            beatmap.ValueChanged += _ => Next();
            introSequence.ValueChanged += _ => Next();
            seasonalBackgroundLoader.SeasonalBackgroundChanged += () => Next();

            currentDisplay = RNG.Next(0, background_count);

            Next();
        }

        private ScheduledDelegate nextTask;
        private CancellationTokenSource cancellationTokenSource;

        /// <summary>
        /// Request loading the next background.
        /// </summary>
        /// <returns>Whether a new background was queued for load. May return false if the current background is still valid.</returns>
        public bool Next()
        {
            var nextBackground = createBackground();

            // in the case that the background hasn't changed, we want to avoid cancelling any tasks that could still be loading.
            if (nextBackground == background)
                return false;

            cancellationTokenSource?.Cancel();
            cancellationTokenSource = new CancellationTokenSource();

            nextTask?.Cancel();
            nextTask = Scheduler.AddDelayed(() =>
            {
                LoadComponentAsync(nextBackground, displayNext, cancellationTokenSource.Token);
            }, 100);

            return true;
        }

        private void displayNext(Background newBackground)
        {
            background?.FadeOut(800, Easing.InOutSine);
            background?.Expire();

            AddInternal(background = newBackground);
            currentDisplay++;
        }

        private Background createBackground()
        {
            // seasonal background loading gets highest priority.
            Background newBackground = seasonalBackgroundLoader.LoadNextBackground();

            if (newBackground == null && user.Value?.IsSupporter == true)
            {
                switch (mode.Value)
                {
                    case BackgroundSource.Beatmap:
                    case BackgroundSource.BeatmapWithStoryboard:
                    {
                        if (mode.Value == BackgroundSource.BeatmapWithStoryboard && AllowStoryboardBackground)
                            newBackground = new BeatmapBackgroundWithStoryboard(beatmap.Value, getBackgroundTextureName());
                        newBackground ??= new BeatmapBackground(beatmap.Value, getBackgroundTextureName());

<<<<<<< HEAD
                        // this method is called in many cases where the beatmap hasn't changed (ie. on screen transitions).
                        // if a background is already displayed for the requested beatmap, we don't want to load it again.
                        if (background?.GetType() == newBackground.GetType() &&
                            (background as BeatmapBackground)?.Beatmap == beatmap.Value)
                            return background;

=======
                        break;
                    }

                    case BackgroundSource.Skin:
                        // default skins should use the default background rotation, which won't be the case if a SkinBackground is created for them.
                        if (skin.Value is DefaultSkin || skin.Value is DefaultLegacySkin)
                            break;

                        newBackground = new SkinBackground(skin.Value, getBackgroundTextureName());
>>>>>>> 50eb58ec
                        break;
                    }
                }
            }

<<<<<<< HEAD
=======
            // this method is called in many cases where the background might not necessarily need to change.
            // if an equivalent background is currently being shown, we don't want to load it again.
            if (newBackground?.Equals(background) == true)
                return background;

>>>>>>> 50eb58ec
            newBackground ??= new Background(getBackgroundTextureName());
            newBackground.Depth = currentDisplay;

            return newBackground;
        }

        private string getBackgroundTextureName()
<<<<<<< HEAD
        {
            switch (introSequence.Value)
            {
                case IntroSequence.Welcome:
                    return @"Intro/Welcome/menu-background";

                default:
                    return $@"Menu/menu-background-{currentDisplay % background_count + 1}";
            }
        }

        private class SkinnedBackground : Background
=======
>>>>>>> 50eb58ec
        {
            switch (introSequence.Value)
            {
                case IntroSequence.Welcome:
                    return @"Intro/Welcome/menu-background";

                default:
                    return $@"Menu/menu-background-{currentDisplay % background_count + 1}";
            }
        }
    }
}<|MERGE_RESOLUTION|>--- conflicted
+++ resolved
@@ -112,14 +112,6 @@
                             newBackground = new BeatmapBackgroundWithStoryboard(beatmap.Value, getBackgroundTextureName());
                         newBackground ??= new BeatmapBackground(beatmap.Value, getBackgroundTextureName());
 
-<<<<<<< HEAD
-                        // this method is called in many cases where the beatmap hasn't changed (ie. on screen transitions).
-                        // if a background is already displayed for the requested beatmap, we don't want to load it again.
-                        if (background?.GetType() == newBackground.GetType() &&
-                            (background as BeatmapBackground)?.Beatmap == beatmap.Value)
-                            return background;
-
-=======
                         break;
                     }
 
@@ -129,20 +121,15 @@
                             break;
 
                         newBackground = new SkinBackground(skin.Value, getBackgroundTextureName());
->>>>>>> 50eb58ec
                         break;
-                    }
                 }
             }
 
-<<<<<<< HEAD
-=======
             // this method is called in many cases where the background might not necessarily need to change.
             // if an equivalent background is currently being shown, we don't want to load it again.
             if (newBackground?.Equals(background) == true)
                 return background;
 
->>>>>>> 50eb58ec
             newBackground ??= new Background(getBackgroundTextureName());
             newBackground.Depth = currentDisplay;
 
@@ -150,21 +137,6 @@
         }
 
         private string getBackgroundTextureName()
-<<<<<<< HEAD
-        {
-            switch (introSequence.Value)
-            {
-                case IntroSequence.Welcome:
-                    return @"Intro/Welcome/menu-background";
-
-                default:
-                    return $@"Menu/menu-background-{currentDisplay % background_count + 1}";
-            }
-        }
-
-        private class SkinnedBackground : Background
-=======
->>>>>>> 50eb58ec
         {
             switch (introSequence.Value)
             {
