// Copyright (c) ppy Pty Ltd <contact@ppy.sh>. Licensed under the MIT Licence.
// See the LICENCE file in the repository root for full licence text.

#nullable disable

using System.Collections.Generic;
using System.Linq;
using Humanizer;
using JetBrains.Annotations;
using osu.Framework.Allocation;
using osu.Framework.Bindables;
using osu.Framework.Extensions.ObjectExtensions;
using osu.Framework.Graphics;
using osu.Framework.Graphics.Containers;
using osu.Framework.Graphics.Sprites;
using osu.Framework.Input.Events;
using osu.Game.Audio;
using osu.Game.Graphics;
using osu.Game.Graphics.Sprites;
using osu.Game.Graphics.UserInterface;
using osu.Game.Rulesets.Edit;
using osu.Game.Rulesets.Edit.Tools;
using osu.Game.Rulesets.Objects;
using osu.Game.Rulesets.Objects.Drawables;
using osu.Game.Rulesets.Objects.Types;
using osu.Game.Rulesets.UI;
using osu.Game.Screens.Edit.Components.TernaryButtons;
using osuTK;
using osuTK.Input;

namespace osu.Game.Screens.Edit.Compose.Components
{
    /// <summary>
    /// A blueprint container generally displayed as an overlay to a ruleset's playfield.
    /// </summary>
    public partial class ComposeBlueprintContainer : EditorBlueprintContainer
    {
        private readonly Container<PlacementBlueprint> placementBlueprintContainer;

        protected new EditorSelectionHandler SelectionHandler => (EditorSelectionHandler)base.SelectionHandler;

        public PlacementBlueprint CurrentPlacement { get; private set; }

        public HitObjectPlacementBlueprint CurrentHitObjectPlacement => CurrentPlacement as HitObjectPlacementBlueprint;

        [Resolved(canBeNull: true)]
        private EditorScreenWithTimeline editorScreen { get; set; }

        /// <remarks>
        /// Positional input must be received outside the container's bounds,
        /// in order to handle composer blueprints which are partially offscreen.
        /// </remarks>
        public override bool ReceivePositionalInputAt(Vector2 screenSpacePos) => editorScreen?.MainContent.ReceivePositionalInputAt(screenSpacePos) ?? base.ReceivePositionalInputAt(screenSpacePos);

        public ComposeBlueprintContainer(HitObjectComposer composer)
            : base(composer)
        {
            placementBlueprintContainer = new Container<PlacementBlueprint>
            {
                RelativeSizeAxes = Axes.Both
            };
        }

        [BackgroundDependencyLoader]
        private void load()
        {
            MainTernaryStates = CreateTernaryButtons().ToArray();
            SampleBankTernaryStates = createSampleBankTernaryButtons(SelectionHandler.SelectionBankStates).ToArray();
            SampleAdditionBankTernaryStates = createSampleBankTernaryButtons(SelectionHandler.SelectionAdditionBankStates).ToArray();

            AddInternal(new DrawableRulesetDependenciesProvidingContainer(Composer.Ruleset)
            {
                Child = placementBlueprintContainer
            });
        }

        protected override void LoadComplete()
        {
            base.LoadComplete();

            Beatmap.HitObjectAdded += hitObjectAdded;

            // updates to selected are handled for us by SelectionHandler.
            NewCombo.BindTo(SelectionHandler.SelectionNewComboState);

            // we are responsible for current placement blueprint updated based on state changes.
            NewCombo.ValueChanged += _ => updatePlacementNewCombo();

            // we own SelectionHandler so don't need to worry about making bindable copies (for simplicity)
            foreach (var kvp in SelectionHandler.SelectionSampleStates)
                kvp.Value.BindValueChanged(_ => updatePlacementSamples());

            foreach (var kvp in SelectionHandler.SelectionBankStates)
                kvp.Value.BindValueChanged(_ => updatePlacementSamples());

            foreach (var kvp in SelectionHandler.SelectionAdditionBankStates)
                kvp.Value.BindValueChanged(_ => updatePlacementSamples());
        }

        protected override void TransferBlueprintFor(HitObject hitObject, DrawableHitObject drawableObject)
        {
            base.TransferBlueprintFor(hitObject, drawableObject);

            var blueprint = (HitObjectSelectionBlueprint)GetBlueprintFor(hitObject);
            blueprint.DrawableObject = drawableObject;
        }

        private bool nudgeMovementActive;

        protected override bool OnKeyDown(KeyDownEvent e)
        {
            if (e.ControlPressed)
            {
                switch (e.Key)
                {
                    case Key.Left:
                        nudgeSelection(new Vector2(-1, 0));
                        return true;

                    case Key.Right:
                        nudgeSelection(new Vector2(1, 0));
                        return true;

                    case Key.Up:
                        nudgeSelection(new Vector2(0, -1));
                        return true;

                    case Key.Down:
                        nudgeSelection(new Vector2(0, 1));
                        return true;
                }
            }

            return false;
        }

        protected override void OnKeyUp(KeyUpEvent e)
        {
            base.OnKeyUp(e);

            if (nudgeMovementActive && !e.ControlPressed)
            {
                Beatmap.EndChange();
                nudgeMovementActive = false;
            }
        }

        /// <summary>
        /// Move the current selection spatially by the specified delta, in gamefield coordinates (ie. the same coordinates as the blueprints).
        /// </summary>
        /// <param name="delta"></param>
        private void nudgeSelection(Vector2 delta)
        {
            if (!nudgeMovementActive)
            {
                nudgeMovementActive = true;
                Beatmap.BeginChange();
            }

            var firstBlueprint = SelectionHandler.SelectedBlueprints.FirstOrDefault();

            if (firstBlueprint == null)
                return;

            // convert to game space coordinates
            delta = firstBlueprint.ToScreenSpace(delta) - firstBlueprint.ToScreenSpace(Vector2.Zero);

            SelectionHandler.HandleMovement(new MoveSelectionEvent<HitObject>(firstBlueprint, delta));
        }

        private void updatePlacementNewCombo()
        {
            if (CurrentHitObjectPlacement?.HitObject is IHasComboInformation c)
                c.NewCombo = NewCombo.Value == TernaryState.True;
        }

        private void updatePlacementSamples()
        {
            if (CurrentHitObjectPlacement == null) return;

            foreach (var kvp in SelectionHandler.SelectionSampleStates)
                sampleChanged(kvp.Key, kvp.Value.Value);

            foreach (var kvp in SelectionHandler.SelectionBankStates)
                bankChanged(kvp.Key, kvp.Value.Value);

            foreach (var kvp in SelectionHandler.SelectionAdditionBankStates)
                additionBankChanged(kvp.Key, kvp.Value.Value);
        }

        private void sampleChanged(string sampleName, TernaryState state)
        {
            if (CurrentHitObjectPlacement == null) return;

            var samples = CurrentHitObjectPlacement.HitObject.Samples;

            var existingSample = samples.FirstOrDefault(s => s.Name == sampleName);

            switch (state)
            {
                case TernaryState.False:
                    if (existingSample != null)
                        samples.Remove(existingSample);
                    break;

                case TernaryState.True:
                    if (existingSample == null)
                        samples.Add(CurrentHitObjectPlacement.HitObject.CreateHitSampleInfo(sampleName));
                    break;
            }
        }

        private void bankChanged(string bankName, TernaryState state)
        {
            if (CurrentHitObjectPlacement == null) return;

            if (bankName == EditorSelectionHandler.HIT_BANK_AUTO)
                CurrentHitObjectPlacement.AutomaticBankAssignment = state == TernaryState.True;
            else if (state == TernaryState.True)
<<<<<<< HEAD
                CurrentPlacement.HitObject.Samples = CurrentPlacement.HitObject.Samples.Select(s => s.Name == HitSampleInfo.HIT_NORMAL ? s.With(newBank: bankName) : s).ToList();
        }

        private void additionBankChanged(string bankName, TernaryState state)
        {
            if (CurrentPlacement == null) return;

            if (bankName == EditorSelectionHandler.HIT_BANK_AUTO)
                CurrentPlacement.AutomaticAdditionBankAssignment = state == TernaryState.True;
            else if (state == TernaryState.True)
                CurrentPlacement.HitObject.Samples = CurrentPlacement.HitObject.Samples.Select(s => s.Name != HitSampleInfo.HIT_NORMAL ? s.With(newBank: bankName) : s).ToList();
=======
                CurrentHitObjectPlacement.HitObject.Samples = CurrentHitObjectPlacement.HitObject.Samples.Select(s => s.With(newBank: bankName)).ToList();
>>>>>>> 87ab9539
        }

        public readonly Bindable<TernaryState> NewCombo = new Bindable<TernaryState> { Description = "New Combo" };

        /// <summary>
        /// A collection of states which will be displayed to the user in the toolbox.
        /// </summary>
        public TernaryButton[] MainTernaryStates { get; private set; }

        public TernaryButton[] SampleBankTernaryStates { get; private set; }

        public TernaryButton[] SampleAdditionBankTernaryStates { get; private set; }

        /// <summary>
        /// Create all ternary states required to be displayed to the user.
        /// </summary>
        protected virtual IEnumerable<TernaryButton> CreateTernaryButtons()
        {
            //TODO: this should only be enabled (visible?) for rulesets that provide combo-supporting HitObjects.
            yield return new TernaryButton(NewCombo, "New combo", () => new SpriteIcon { Icon = OsuIcon.EditorNewComboA });

            foreach (var kvp in SelectionHandler.SelectionSampleStates)
                yield return new TernaryButton(kvp.Value, kvp.Key.Replace("hit", string.Empty).Titleize(), () => GetIconForSample(kvp.Key));
        }

        private IEnumerable<TernaryButton> createSampleBankTernaryButtons(Dictionary<string, Bindable<TernaryState>> sampleBankStates)
        {
            foreach (var kvp in sampleBankStates)
                yield return new TernaryButton(kvp.Value, kvp.Key.Titleize(), () => getIconForBank(kvp.Key));
        }

        private Drawable getIconForBank(string sampleName)
        {
            return new OsuSpriteText
            {
                Anchor = Anchor.Centre,
                Origin = Anchor.Centre,
                Y = -1,
                Font = OsuFont.Default.With(weight: FontWeight.Bold, size: 20),
                Text = $"{char.ToUpperInvariant(sampleName.First())}"
            };
        }

        public static Drawable GetIconForSample(string sampleName)
        {
            switch (sampleName)
            {
                case HitSampleInfo.HIT_CLAP:
                    return new SpriteIcon { Icon = FontAwesome.Solid.Hands };

                case HitSampleInfo.HIT_WHISTLE:
                    return new SpriteIcon { Icon = OsuIcon.EditorWhistle };

                case HitSampleInfo.HIT_FINISH:
                    return new SpriteIcon { Icon = OsuIcon.EditorFinish };
            }

            return null;
        }

        #region Placement

        /// <summary>
        /// Refreshes the current placement tool.
        /// </summary>
        private void refreshTool()
        {
            removePlacement();
            ensurePlacementCreated();
        }

        private void updatePlacementPosition()
        {
            var snapResult = Composer.FindSnappedPositionAndTime(InputManager.CurrentState.Mouse.Position);

            // if no time was found from positional snapping, we should still quantize to the beat.
            snapResult.Time ??= Beatmap.SnapTime(EditorClock.CurrentTime, null);

            CurrentPlacement.UpdateTimeAndPosition(snapResult);
        }

        #endregion

        protected override void Update()
        {
            base.Update();

            if (CurrentPlacement != null)
            {
                switch (CurrentPlacement.PlacementActive)
                {
                    case PlacementBlueprint.PlacementState.Waiting:
                        if (!Composer.CursorInPlacementArea)
                            removePlacement();
                        break;

                    case PlacementBlueprint.PlacementState.Finished:
                        removePlacement();
                        break;
                }
            }

            if (Composer.CursorInPlacementArea)
                ensurePlacementCreated();

            if (CurrentPlacement != null)
                updatePlacementPosition();
        }

        protected sealed override SelectionBlueprint<HitObject> CreateBlueprintFor(HitObject item)
        {
            var drawable = Composer.HitObjects.FirstOrDefault(d => d.HitObject == item);

            if (drawable == null)
                return null;

            return CreateHitObjectBlueprintFor(item)?.With(b => b.DrawableObject = drawable);
        }

        [CanBeNull]
        public virtual HitObjectSelectionBlueprint CreateHitObjectBlueprintFor(HitObject hitObject) => null;

        private void hitObjectAdded(HitObject obj)
        {
            // refresh the tool to handle the case of placement completing.
            refreshTool();

            // on successful placement, the new combo button should be reset as this is the most common user interaction.
            if (Beatmap.SelectedHitObjects.Count == 0)
                NewCombo.Value = TernaryState.False;
        }

        private void ensurePlacementCreated()
        {
            if (CurrentPlacement != null) return;

            var blueprint = CurrentTool?.CreatePlacementBlueprint();

            if (blueprint != null)
            {
                placementBlueprintContainer.Child = CurrentPlacement = blueprint;

                // Fixes a 1-frame position discrepancy due to the first mouse move event happening in the next frame
                updatePlacementPosition();

                updatePlacementSamples();

                updatePlacementNewCombo();
            }
        }

        public void CommitIfPlacementActive()
        {
            CurrentPlacement?.EndPlacement(CurrentPlacement.PlacementActive == PlacementBlueprint.PlacementState.Active);
            removePlacement();
        }

        private void removePlacement()
        {
            CurrentPlacement?.EndPlacement(false);
            CurrentPlacement?.Expire();
            CurrentPlacement = null;
        }

        private CompositionTool currentTool;

        /// <summary>
        /// The current placement tool.
        /// </summary>
        public CompositionTool CurrentTool
        {
            get => currentTool;

            set
            {
                if (currentTool == value)
                    return;

                currentTool = value;

                // As per stable editor, when changing tools, we should forcefully commit any pending placement.
                CommitIfPlacementActive();
            }
        }

        protected override void Dispose(bool isDisposing)
        {
            base.Dispose(isDisposing);

            if (Beatmap.IsNotNull())
                Beatmap.HitObjectAdded -= hitObjectAdded;
        }
    }
}<|MERGE_RESOLUTION|>--- conflicted
+++ resolved
@@ -217,21 +217,17 @@
             if (bankName == EditorSelectionHandler.HIT_BANK_AUTO)
                 CurrentHitObjectPlacement.AutomaticBankAssignment = state == TernaryState.True;
             else if (state == TernaryState.True)
-<<<<<<< HEAD
-                CurrentPlacement.HitObject.Samples = CurrentPlacement.HitObject.Samples.Select(s => s.Name == HitSampleInfo.HIT_NORMAL ? s.With(newBank: bankName) : s).ToList();
+                CurrentHitObjectPlacement.HitObject.Samples = CurrentHitObjectPlacement.HitObject.Samples.Select(s => s.Name == HitSampleInfo.HIT_NORMAL ? s.With(newBank: bankName) : s).ToList();
         }
 
         private void additionBankChanged(string bankName, TernaryState state)
         {
-            if (CurrentPlacement == null) return;
+            if (CurrentHitObjectPlacement == null) return;
 
             if (bankName == EditorSelectionHandler.HIT_BANK_AUTO)
-                CurrentPlacement.AutomaticAdditionBankAssignment = state == TernaryState.True;
+                CurrentHitObjectPlacement.AutomaticAdditionBankAssignment = state == TernaryState.True;
             else if (state == TernaryState.True)
-                CurrentPlacement.HitObject.Samples = CurrentPlacement.HitObject.Samples.Select(s => s.Name != HitSampleInfo.HIT_NORMAL ? s.With(newBank: bankName) : s).ToList();
-=======
-                CurrentHitObjectPlacement.HitObject.Samples = CurrentHitObjectPlacement.HitObject.Samples.Select(s => s.With(newBank: bankName)).ToList();
->>>>>>> 87ab9539
+                CurrentHitObjectPlacement.HitObject.Samples = CurrentHitObjectPlacement.HitObject.Samples.Select(s => s.Name != HitSampleInfo.HIT_NORMAL ? s.With(newBank: bankName) : s).ToList();
         }
 
         public readonly Bindable<TernaryState> NewCombo = new Bindable<TernaryState> { Description = "New Combo" };
