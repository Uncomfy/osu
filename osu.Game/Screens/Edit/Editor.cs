--- conflicted
+++ resolved
@@ -48,11 +48,7 @@
         private DependencyContainer dependencies;
         private GameHost host;
 
-<<<<<<< HEAD
-        protected override UserStatus ScreenStatus => new UserStatusEditing(Beatmap.Value.BeatmapInfo);
-=======
         protected override UserActivity InitialScreenActivity => new UserActivity.UserActivityEditing(Beatmap.Value.BeatmapInfo);
->>>>>>> 2d966682
 
         protected override IReadOnlyDependencyContainer CreateChildDependencies(IReadOnlyDependencyContainer parent)
             => dependencies = new DependencyContainer(base.CreateChildDependencies(parent));
