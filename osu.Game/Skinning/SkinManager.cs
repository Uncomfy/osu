--- conflicted
+++ resolved
@@ -128,11 +128,7 @@
 
             var instance = GetSkin(model);
 
-<<<<<<< HEAD
-            model.InstantiationInfo ??= instance.GetType().AssemblyQualifiedName;
-=======
             model.InstantiationInfo ??= instance.GetType().GetInvariantInstantiationInfo();
->>>>>>> 8bf05e14
 
             if (model.Name?.Contains(".osk", StringComparison.OrdinalIgnoreCase) == true)
                 populateMetadata(model, instance);
@@ -158,7 +154,6 @@
         /// <param name="skinInfo">The skin to lookup.</param>
         /// <returns>A <see cref="Skin"/> instance correlating to the provided <see cref="SkinInfo"/>.</returns>
         public Skin GetSkin(SkinInfo skinInfo) => skinInfo.CreateInstance(legacyDefaultResources, this);
-<<<<<<< HEAD
 
         /// <summary>
         /// Ensure that the current skin is in a state it can accept user modifications.
@@ -205,8 +200,6 @@
                 }
             }
         }
-=======
->>>>>>> 8bf05e14
 
         /// <summary>
         /// Perform a lookup query on available <see cref="SkinInfo"/>s.
