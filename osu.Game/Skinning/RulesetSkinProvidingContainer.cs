--- conflicted
+++ resolved
@@ -45,7 +45,6 @@
         }
 
         [Resolved]
-<<<<<<< HEAD
         private GameHost host { get; set; }
 
         [Resolved]
@@ -53,9 +52,7 @@
 
         [Resolved]
         private SkinManager skinManager { get; set; }
-=======
         private ISkinSource skinSource { get; set; }
->>>>>>> bdc440f1
 
         [BackgroundDependencyLoader]
         private void load()
@@ -105,14 +102,11 @@
         {
             base.Dispose(isDisposing);
 
-<<<<<<< HEAD
             SkinSources.Add(Ruleset.CreateLegacySkinProvider(skinManager.DefaultSkin, Beatmap));
 
             SkinSources.Add(new RulesetResourcesSkin(Ruleset, host, audio));
-=======
             if (skinSource != null)
                 skinSource.SourceChanged -= OnSourceChanged;
->>>>>>> bdc440f1
         }
     }
 }