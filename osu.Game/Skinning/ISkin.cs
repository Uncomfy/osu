--- conflicted
+++ resolved
@@ -57,16 +57,5 @@
         /// <returns>A matching value boxed in an <see cref="IBindable{TValue}"/>, or null if unavailable.</returns>
         [CanBeNull]
         IBindable<TValue> GetConfig<TLookup, TValue>(TLookup lookup);
-<<<<<<< HEAD
-
-        /// <summary>
-        /// Find the first (if any) skin that can fulfill the lookup.
-        /// This should be used for cases where subsequent lookups (for related components) need to occur on the same skin.
-        /// </summary>
-        /// <returns>The skin to be used for subsequent lookups, or <c>null</c> if none is available.</returns>
-        [CanBeNull]
-        ISkin FindProvider(Func<ISkin, bool> lookupFunction);
-=======
->>>>>>> e10dfab2
     }
 }