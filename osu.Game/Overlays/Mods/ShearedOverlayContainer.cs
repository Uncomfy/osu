// Copyright (c) ppy Pty Ltd <contact@ppy.sh>. Licensed under the MIT Licence.
// See the LICENCE file in the repository root for full licence text.

using osu.Framework.Allocation;
using osu.Framework.Extensions.Color4Extensions;
using osu.Framework.Graphics;
using osu.Framework.Graphics.Containers;
using osu.Framework.Graphics.Shapes;
using osu.Framework.Input.Events;
using osu.Game.Graphics.Containers;
using osu.Game.Graphics.UserInterface;
using osu.Game.Screens.Footer;

namespace osu.Game.Overlays.Mods
{
    /// <summary>
    /// A sheared overlay which provides a header and basic animations.
    /// Exposes <see cref="TopLevelContent"/> and <see cref="MainAreaContent"/> as valid targets for content.
    /// </summary>
    public abstract partial class ShearedOverlayContainer : OsuFocusedOverlayContainer
    {
        public const float PADDING = 14;

        [Cached]
        public readonly OverlayColourProvider ColourProvider;

        /// <summary>
        /// The overlay's header.
        /// </summary>
        protected ShearedOverlayHeader Header { get; private set; } = null!;

<<<<<<< HEAD
        [Resolved]
        private ScreenFooter? footer { get; set; }
=======
        /// <summary>
        /// The overlay's footer.
        /// </summary>
        protected Container Footer { get; private set; } = null!;

        [Resolved]
        private ScreenFooter? footer { get; set; }

        // todo: very temporary property that will be removed once ModSelectOverlay and FirstRunSetupOverlay are updated to use new footer.
        public virtual bool UseNewFooter => false;
>>>>>>> 4fe3f39d

        /// <summary>
        /// A container containing all content, including the header and footer.
        /// May be used for overlay-wide animations.
        /// </summary>
        protected Container TopLevelContent { get; private set; } = null!;

        /// <summary>
        /// A container for content that is to be displayed between the header and footer.
        /// </summary>
        protected Container MainAreaContent { get; private set; } = null!;
<<<<<<< HEAD
=======

        /// <summary>
        /// A container for content that is to be displayed inside the footer.
        /// </summary>
        protected Container FooterContent { get; private set; } = null!;
>>>>>>> 4fe3f39d

        protected override bool StartHidden => true;

        protected override bool BlockNonPositionalInput => true;

        // ShearedOverlayContainers are placed at a layer within the screen container as they rely on ScreenFooter which must be placed there.
        // Therefore, dimming must be managed locally, since DimMainContent dims the entire screen layer.
        protected sealed override bool DimMainContent => false;

        protected ShearedOverlayContainer(OverlayColourScheme colourScheme)
        {
            RelativeSizeAxes = Axes.Both;

            ColourProvider = new OverlayColourProvider(colourScheme);
        }

        [BackgroundDependencyLoader]
        private void load()
        {
<<<<<<< HEAD
=======
            const float footer_height = ScreenFooter.HEIGHT;

>>>>>>> 4fe3f39d
            Child = TopLevelContent = new Container
            {
                RelativeSizeAxes = Axes.Both,
                Children = new Drawable[]
                {
                    new Box
                    {
                        RelativeSizeAxes = Axes.Both,
                        Colour = ColourProvider.Background6.Opacity(0.75f),
                    },
                    Header = new ShearedOverlayHeader
                    {
                        Anchor = Anchor.TopCentre,
                        Depth = float.MinValue,
                        Origin = Anchor.TopCentre,
                        Close = Hide
                    },
                    MainAreaContent = new Container
                    {
                        RelativeSizeAxes = Axes.Both,
                        Padding = new MarginPadding
                        {
                            Top = ShearedOverlayHeader.HEIGHT,
                            Bottom = ScreenFooter.HEIGHT + PADDING,
                        }
                    },
                }
            };
        }

        /// <summary>
        /// Creates content to be displayed on the game-wide footer.
        /// </summary>
        public virtual Drawable CreateFooterContent() => Empty();

        /// <summary>
        /// Invoked when the back button in the footer is pressed.
        /// </summary>
        /// <returns>Whether the back button should not close the overlay.</returns>
        public virtual bool OnBackButton() => false;

        protected override bool OnClick(ClickEvent e)
        {
            if (State.Value == Visibility.Visible)
            {
                Hide();
                return true;
            }

            return base.OnClick(e);
        }

        private bool hideFooterOnPopOut;

        protected override void PopIn()
        {
            const double fade_in_duration = 400;

            this.FadeIn(fade_in_duration, Easing.OutQuint);

            Header.MoveToY(0, fade_in_duration, Easing.OutQuint);

<<<<<<< HEAD
            if (footer != null)
            {
                footer.SetOverlayContent(this);
=======
            if (UseNewFooter && footer != null)
            {
                footer.SetActiveOverlayContainer(this);
>>>>>>> 4fe3f39d

                if (footer.State.Value == Visibility.Hidden)
                {
                    footer.Show();
                    hideFooterOnPopOut = true;
                }
            }
<<<<<<< HEAD
=======
            else
                Footer.MoveToY(0, fade_in_duration, Easing.OutQuint);
>>>>>>> 4fe3f39d
        }

        protected override void PopOut()
        {
            const double fade_out_duration = 500;

            base.PopOut();
            this.FadeOut(fade_out_duration, Easing.OutQuint);

            Header.MoveToY(-Header.DrawHeight, fade_out_duration, Easing.OutQuint);

<<<<<<< HEAD
            if (footer != null)
            {
                footer.ClearOverlayContent();
=======
            if (UseNewFooter && footer != null)
            {
                footer.ClearActiveOverlayContainer();
>>>>>>> 4fe3f39d

                if (hideFooterOnPopOut)
                {
                    footer.Hide();
                    hideFooterOnPopOut = false;
                }
            }
<<<<<<< HEAD
=======
            else
                Footer.MoveToY(Footer.DrawHeight, fade_out_duration, Easing.OutQuint);
>>>>>>> 4fe3f39d
        }
    }
}<|MERGE_RESOLUTION|>--- conflicted
+++ resolved
@@ -29,10 +29,6 @@
         /// </summary>
         protected ShearedOverlayHeader Header { get; private set; } = null!;
 
-<<<<<<< HEAD
-        [Resolved]
-        private ScreenFooter? footer { get; set; }
-=======
         /// <summary>
         /// The overlay's footer.
         /// </summary>
@@ -40,10 +36,6 @@
 
         [Resolved]
         private ScreenFooter? footer { get; set; }
-
-        // todo: very temporary property that will be removed once ModSelectOverlay and FirstRunSetupOverlay are updated to use new footer.
-        public virtual bool UseNewFooter => false;
->>>>>>> 4fe3f39d
 
         /// <summary>
         /// A container containing all content, including the header and footer.
@@ -55,14 +47,11 @@
         /// A container for content that is to be displayed between the header and footer.
         /// </summary>
         protected Container MainAreaContent { get; private set; } = null!;
-<<<<<<< HEAD
-=======
 
         /// <summary>
         /// A container for content that is to be displayed inside the footer.
         /// </summary>
         protected Container FooterContent { get; private set; } = null!;
->>>>>>> 4fe3f39d
 
         protected override bool StartHidden => true;
 
@@ -82,11 +71,6 @@
         [BackgroundDependencyLoader]
         private void load()
         {
-<<<<<<< HEAD
-=======
-            const float footer_height = ScreenFooter.HEIGHT;
-
->>>>>>> 4fe3f39d
             Child = TopLevelContent = new Container
             {
                 RelativeSizeAxes = Axes.Both,
@@ -149,15 +133,9 @@
 
             Header.MoveToY(0, fade_in_duration, Easing.OutQuint);
 
-<<<<<<< HEAD
             if (footer != null)
             {
-                footer.SetOverlayContent(this);
-=======
-            if (UseNewFooter && footer != null)
-            {
                 footer.SetActiveOverlayContainer(this);
->>>>>>> 4fe3f39d
 
                 if (footer.State.Value == Visibility.Hidden)
                 {
@@ -165,11 +143,6 @@
                     hideFooterOnPopOut = true;
                 }
             }
-<<<<<<< HEAD
-=======
-            else
-                Footer.MoveToY(0, fade_in_duration, Easing.OutQuint);
->>>>>>> 4fe3f39d
         }
 
         protected override void PopOut()
@@ -181,15 +154,9 @@
 
             Header.MoveToY(-Header.DrawHeight, fade_out_duration, Easing.OutQuint);
 
-<<<<<<< HEAD
             if (footer != null)
             {
-                footer.ClearOverlayContent();
-=======
-            if (UseNewFooter && footer != null)
-            {
                 footer.ClearActiveOverlayContainer();
->>>>>>> 4fe3f39d
 
                 if (hideFooterOnPopOut)
                 {
@@ -197,11 +164,6 @@
                     hideFooterOnPopOut = false;
                 }
             }
-<<<<<<< HEAD
-=======
-            else
-                Footer.MoveToY(Footer.DrawHeight, fade_out_duration, Easing.OutQuint);
->>>>>>> 4fe3f39d
         }
     }
 }