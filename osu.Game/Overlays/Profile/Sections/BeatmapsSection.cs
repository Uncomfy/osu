--- conflicted
+++ resolved
@@ -1,4 +1,3 @@
-<<<<<<< HEAD
 ﻿// Copyright (c) 2007-2018 ppy Pty Ltd <contact@ppy.sh>.
 // Licensed under the MIT Licence - https://raw.githubusercontent.com/ppy/osu/master/LICENCE
 
@@ -40,32 +39,4 @@
             }
         }
     }
-}
-=======
-﻿// Copyright (c) 2007-2018 ppy Pty Ltd <contact@ppy.sh>.
-// Licensed under the MIT Licence - https://raw.githubusercontent.com/ppy/osu/master/LICENCE
-
-using osu.Game.Online.API.Requests;
-using osu.Game.Overlays.Profile.Sections.Beatmaps;
-
-namespace osu.Game.Overlays.Profile.Sections
-{
-    public class BeatmapsSection : ProfileSection
-    {
-        public override string Title => "Beatmaps";
-
-        public override string Identifier => "beatmaps";
-
-        public BeatmapsSection()
-        {
-            Children = new[]
-            {
-                new PaginatedBeatmapContainer(BeatmapSetType.Favourite, User, "Favourite Beatmaps"),
-                new PaginatedBeatmapContainer(BeatmapSetType.RankedAndApproved, User, "Ranked & Approved Beatmaps"),
-                new PaginatedBeatmapContainer(BeatmapSetType.Unranked, User, "Pending Beatmaps"),
-                new PaginatedBeatmapContainer(BeatmapSetType.Graveyard, User, "Graveyarded Beatmaps"),
-            };
-        }
-    }
-}
->>>>>>> f59eef07
+}