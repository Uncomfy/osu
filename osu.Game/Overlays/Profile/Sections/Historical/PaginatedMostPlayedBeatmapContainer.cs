--- conflicted
+++ resolved
@@ -22,18 +22,10 @@
             ItemsContainer.Direction = FillDirection.Vertical;
         }
 
-<<<<<<< HEAD
-        protected override APIRequest<List<APIUserMostPlayedBeatmap>> CreateRequest()
-            => new GetUserMostPlayedBeatmapsRequest(User.Value.Id, VisiblePages++, ItemsPerPage);
-
-        protected override Drawable CreateDrawableItem(APIUserMostPlayedBeatmap item)
-            => new DrawableMostPlayedBeatmap(item.GetBeatmapInfo(Rulesets), item.PlayCount);
-=======
         protected override APIRequest<List<APIUserMostPlayedBeatmap>> CreateRequest() =>
             new GetUserMostPlayedBeatmapsRequest(User.Value.Id, VisiblePages++, ItemsPerPage);
 
         protected override Drawable CreateDrawableItem(APIUserMostPlayedBeatmap model) =>
             new DrawableMostPlayedBeatmap(model.GetBeatmapInfo(Rulesets), model.PlayCount);
->>>>>>> af7b2190
     }
 }