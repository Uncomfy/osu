// Copyright (c) ppy Pty Ltd <contact@ppy.sh>. Licensed under the MIT Licence.
// See the LICENCE file in the repository root for full licence text.

using System;
using System.Collections.Generic;
using System.Diagnostics;
using osu.Framework.Configuration;
using osu.Framework.Screens;
using osu.Game.Configuration;
using osu.Framework.Graphics;
using osu.Framework.Graphics.Containers;
using osu.Game.Overlays;
using osu.Framework.Logging;
using osu.Framework.Allocation;
using osu.Game.Overlays.Toolbar;
using osu.Game.Screens;
using osu.Game.Screens.Menu;
using System.Linq;
using System.Threading;
using System.Threading.Tasks;
using osu.Framework.Audio;
using osu.Framework.Bindables;
using osu.Framework.Development;
using osu.Framework.Extensions.IEnumerableExtensions;
using osu.Framework.Graphics.Sprites;
using osu.Framework.Input;
using osu.Framework.Input.Bindings;
using osu.Framework.Platform;
using osu.Framework.Threading;
using osu.Game.Beatmaps;
using osu.Game.Graphics;
using osu.Game.Graphics.Containers;
using osu.Game.Graphics.UserInterface;
using osu.Game.Input;
using osu.Game.Overlays.Notifications;
using osu.Game.Screens.Play;
using osu.Game.Input.Bindings;
using osu.Game.Online.Chat;
using osu.Game.Skinning;
using osuTK.Graphics;
using osu.Game.Overlays.Volume;
using osu.Game.Scoring;
using osu.Game.Screens.Select;
using osu.Game.Utils;
using LogLevel = osu.Framework.Logging.LogLevel;

namespace osu.Game
{
    /// <summary>
    /// The full osu! experience. Builds on top of <see cref="OsuGameBase"/> to add menus and binding logic
    /// for initial components that are generally retrieved via DI.
    /// </summary>
    public class OsuGame : OsuGameBase, IKeyBindingHandler<GlobalAction>
    {
        public Toolbar Toolbar;

        private ChatOverlay chatOverlay;

        private ChannelManager channelManager;

        private NotificationOverlay notifications;

        private DirectOverlay direct;

        private SocialOverlay social;

        private UserProfileOverlay userProfile;

        private BeatmapSetOverlay beatmapSetOverlay;

        [Cached]
        private readonly ScreenshotManager screenshotManager = new ScreenshotManager();

        protected RavenLogger RavenLogger;

        public virtual Storage GetStorageForStableInstall() => null;

        public float ToolbarOffset => Toolbar.Position.Y + Toolbar.DrawHeight;

        private IdleTracker idleTracker;

        public readonly Bindable<OverlayActivation> OverlayActivationMode = new Bindable<OverlayActivation>();

        protected OsuScreenStack ScreenStack;
        protected BackButton BackButton;

        private VolumeOverlay volume;
        private OsuLogo osuLogo;

        private MainMenu menuScreen;

        private IntroScreen introScreen;

        private Bindable<int> configRuleset;

        private Bindable<int> configSkin;

        private readonly string[] args;

        private SettingsPanel settings;

        private readonly List<OverlayContainer> overlays = new List<OverlayContainer>();

        private readonly List<OverlayContainer> toolbarElements = new List<OverlayContainer>();

        private readonly List<OverlayContainer> visibleBlockingOverlays = new List<OverlayContainer>();

        public OsuGame(string[] args = null)
        {
            this.args = args;

            forwardLoggedErrorsToNotifications();

            RavenLogger = new RavenLogger(this);
        }

        private void updateBlockingOverlayFade() =>
            screenContainer.FadeColour(visibleBlockingOverlays.Any() ? OsuColour.Gray(0.5f) : Color4.White, 500, Easing.OutQuint);

        public void AddBlockingOverlay(OverlayContainer overlay)
        {
            if (!visibleBlockingOverlays.Contains(overlay))
                visibleBlockingOverlays.Add(overlay);
            updateBlockingOverlayFade();
        }

        public void RemoveBlockingOverlay(OverlayContainer overlay)
        {
            visibleBlockingOverlays.Remove(overlay);
            updateBlockingOverlayFade();
        }

        /// <summary>
        /// Close all game-wide overlays.
        /// </summary>
        /// <param name="hideToolbarElements">Whether the toolbar (and accompanying controls) should also be hidden.</param>
        public void CloseAllOverlays(bool hideToolbarElements = true)
        {
            foreach (var overlay in overlays)
                overlay.Hide();

            if (hideToolbarElements)
            {
                foreach (var overlay in toolbarElements)
                    overlay.Hide();
            }
        }

        private DependencyContainer dependencies;

        protected override IReadOnlyDependencyContainer CreateChildDependencies(IReadOnlyDependencyContainer parent) =>
            dependencies = new DependencyContainer(base.CreateChildDependencies(parent));

        [BackgroundDependencyLoader]
        private void load(FrameworkConfigManager frameworkConfig)
        {
            this.frameworkConfig = frameworkConfig;

            if (!Host.IsPrimaryInstance && !DebugUtils.IsDebugBuild)
            {
                Logger.Log(@"osu! does not support multiple running instances.", LoggingTarget.Runtime, LogLevel.Error);
                Environment.Exit(0);
            }

            if (args?.Length > 0)
            {
                var paths = args.Where(a => !a.StartsWith(@"-")).ToArray();
                if (paths.Length > 0)
                    Task.Run(() => Import(paths));
            }

            dependencies.CacheAs(this);

            dependencies.Cache(RavenLogger);

            dependencies.Cache(osuLogo = new OsuLogo { Alpha = 0 });

            // bind config int to database RulesetInfo
            configRuleset = LocalConfig.GetBindable<int>(OsuSetting.Ruleset);
            Ruleset.Value = RulesetStore.GetRuleset(configRuleset.Value) ?? RulesetStore.AvailableRulesets.First();
            Ruleset.ValueChanged += r => configRuleset.Value = r.NewValue.ID ?? 0;

            // bind config int to database SkinInfo
            configSkin = LocalConfig.GetBindable<int>(OsuSetting.Skin);
            SkinManager.CurrentSkinInfo.ValueChanged += skin => configSkin.Value = skin.NewValue.ID;
            configSkin.ValueChanged += skinId => SkinManager.CurrentSkinInfo.Value = SkinManager.Query(s => s.ID == skinId.NewValue) ?? SkinInfo.Default;
            configSkin.TriggerChange();

            IsActive.BindValueChanged(active => updateActiveState(active.NewValue), true);

            Audio.AddAdjustment(AdjustableProperty.Volume, inactiveVolumeFade);

            Beatmap.BindValueChanged(beatmapChanged, true);
        }

        private ExternalLinkOpener externalLinkOpener;

        public void OpenUrlExternally(string url)
        {
            if (url.StartsWith("/"))
                url = $"{API.Endpoint}{url}";

            externalLinkOpener.OpenUrlExternally(url);
        }

        /// <summary>
        /// Show a beatmap set as an overlay.
        /// </summary>
        /// <param name="setId">The set to display.</param>
        public void ShowBeatmapSet(int setId) => beatmapSetOverlay.FetchAndShowBeatmapSet(setId);

        /// <summary>
        /// Show a user's profile as an overlay.
        /// </summary>
        /// <param name="userId">The user to display.</param>
        public void ShowUser(long userId) => userProfile.ShowUser(userId);

        /// <summary>
        /// Show a beatmap's set as an overlay, displaying the given beatmap.
        /// </summary>
        /// <param name="beatmapId">The beatmap to show.</param>
        public void ShowBeatmap(int beatmapId) => beatmapSetOverlay.FetchAndShowBeatmap(beatmapId);

        /// <summary>
        /// Present a beatmap at song select immediately.
        /// The user should have already requested this interactively.
        /// </summary>
        /// <param name="beatmap">The beatmap to select.</param>
        public void PresentBeatmap(BeatmapSetInfo beatmap)
        {
            var databasedSet = beatmap.OnlineBeatmapSetID != null
                ? BeatmapManager.QueryBeatmapSet(s => s.OnlineBeatmapSetID == beatmap.OnlineBeatmapSetID)
                : BeatmapManager.QueryBeatmapSet(s => s.Hash == beatmap.Hash);

            if (databasedSet == null)
            {
                Logger.Log("The requested beatmap could not be loaded.", LoggingTarget.Information);
                return;
            }

            performFromMainMenu(() =>
            {
                // we might already be at song select, so a check is required before performing the load to solo.
                if (menuScreen.IsCurrentScreen())
                    menuScreen.LoadToSolo();

                // we might even already be at the song
                if (Beatmap.Value.BeatmapSetInfo.Hash == databasedSet.Hash)
                {
                    return;
                }

                // Use first beatmap available for current ruleset, else switch ruleset.
                var first = databasedSet.Beatmaps.Find(b => b.Ruleset.Equals(Ruleset.Value)) ?? databasedSet.Beatmaps.First();

                Ruleset.Value = first.Ruleset;
                Beatmap.Value = BeatmapManager.GetWorkingBeatmap(first);
            }, $"load {beatmap}", bypassScreenAllowChecks: true, targetScreen: typeof(PlaySongSelect));
        }

        /// <summary>
        /// Present a score's replay immediately.
        /// The user should have already requested this interactively.
        /// </summary>
        public void PresentScore(ScoreInfo score)
        {
            // The given ScoreInfo may have missing properties if it was retrieved from online data. Re-retrieve it from the database
            // to ensure all the required data for presenting a replay are present.
            var databasedScoreInfo = ScoreManager.Query(s => s.OnlineScoreID == score.OnlineScoreID);
            var databasedScore = ScoreManager.GetScore(databasedScoreInfo);

            if (databasedScore.Replay == null)
            {
                Logger.Log("The loaded score has no replay data.", LoggingTarget.Information);
                return;
            }

            var databasedBeatmap = BeatmapManager.QueryBeatmap(b => b.ID == databasedScoreInfo.Beatmap.ID);

            if (databasedBeatmap == null)
            {
                Logger.Log("Tried to load a score for a beatmap we don't have!", LoggingTarget.Information);
                return;
            }

            performFromMainMenu(() =>
            {
                Beatmap.Value = BeatmapManager.GetWorkingBeatmap(databasedBeatmap);

                menuScreen.Push(new ReplayPlayerLoader(databasedScore));
            }, $"watch {databasedScoreInfo}", bypassScreenAllowChecks: true);
        }

        #region Beatmap jukebox progression

        private void beatmapChanged(ValueChangedEvent<WorkingBeatmap> beatmap)
        {
            var nextBeatmap = beatmap.NewValue;
            if (nextBeatmap?.Track != null)
                nextBeatmap.Track.Completed += currentTrackCompleted;

            beatmap.OldValue?.Dispose();

            nextBeatmap?.LoadBeatmapAsync();
        }

        private void currentTrackCompleted()
        {
            if (!Beatmap.Value.Track.Looping && !Beatmap.Disabled)
                musicController.NextTrack();
        }

        #endregion

        private ScheduledDelegate performFromMainMenuTask;

        /// <summary>
        /// Perform an action only after returning to the main menu.
        /// Eagerly tries to exit the current screen until it succeeds.
        /// </summary>
        /// <param name="action">The action to perform once we are in the correct state.</param>
        /// <param name="taskName">The task name to display in a notification (if we can't immediately reach the main menu state).</param>
        /// <param name="targetScreen">An optional target screen type. If this screen is already current we can immediately perform the action without returning to the menu.</param>
        /// <param name="bypassScreenAllowChecks">Whether checking <see cref="IOsuScreen.AllowExternalScreenChange"/> should be bypassed.</param>
        private void performFromMainMenu(Action action, string taskName, Type targetScreen = null, bool bypassScreenAllowChecks = false)
        {
            performFromMainMenuTask?.Cancel();

            // if the current screen does not allow screen changing, give the user an option to try again later.
            if (!bypassScreenAllowChecks && (ScreenStack.CurrentScreen as IOsuScreen)?.AllowExternalScreenChange == false)
            {
                notifications.Post(new SimpleNotification
                {
                    Text = $"Click here to {taskName}",
                    Activated = () =>
                    {
                        performFromMainMenu(action, taskName, targetScreen, true);
                        return true;
                    }
                });

                return;
            }

            CloseAllOverlays(false);

            // we may already be at the target screen type.
            if (targetScreen != null && ScreenStack.CurrentScreen?.GetType() == targetScreen)
            {
                action();
                return;
            }

            // all conditions have been met to continue with the action.
            if (menuScreen?.IsCurrentScreen() == true && !Beatmap.Disabled)
            {
                action();
                return;
            }

            // menuScreen may not be initialised yet (null check required).
            menuScreen?.MakeCurrent();

            performFromMainMenuTask = Schedule(() => performFromMainMenu(action, taskName));
        }

        protected override void Dispose(bool isDisposing)
        {
            base.Dispose(isDisposing);
            RavenLogger.Dispose();
        }

        protected override void LoadComplete()
        {
            base.LoadComplete();

            // The next time this is updated is in UpdateAfterChildren, which occurs too late and results
            // in the cursor being shown for a few frames during the intro.
            // This prevents the cursor from showing until we have a screen with CursorVisible = true
            MenuCursorContainer.CanShowCursor = menuScreen?.CursorVisible ?? false;

            // todo: all archive managers should be able to be looped here.
            SkinManager.PostNotification = n => notifications?.Post(n);
            SkinManager.GetStableStorage = GetStorageForStableInstall;

            BeatmapManager.PostNotification = n => notifications?.Post(n);
            BeatmapManager.GetStableStorage = GetStorageForStableInstall;
            BeatmapManager.PresentImport = items => PresentBeatmap(items.First());

            ScoreManager.PostNotification = n => notifications?.Post(n);
            ScoreManager.GetStableStorage = GetStorageForStableInstall;
            ScoreManager.PresentImport = items => PresentScore(items.First());

            Container logoContainer;
            BackButton.Receptor receptor;

            dependencies.CacheAs(idleTracker = new GameIdleTracker(6000));

            AddRange(new Drawable[]
            {
                new VolumeControlReceptor
                {
                    RelativeSizeAxes = Axes.Both,
                    ActionRequested = action => volume.Adjust(action),
                    ScrollActionRequested = (action, amount, isPrecise) => volume.Adjust(action, amount, isPrecise),
                },
                screenContainer = new ScalingContainer(ScalingMode.ExcludeOverlays)
                {
                    RelativeSizeAxes = Axes.Both,
                    Children = new Drawable[]
                    {
                        receptor = new BackButton.Receptor(),
                        ScreenStack = new OsuScreenStack { RelativeSizeAxes = Axes.Both },
                        BackButton = new BackButton(receptor)
                        {
                            Anchor = Anchor.BottomLeft,
                            Origin = Anchor.BottomLeft,
                            Action = () =>
                            {
                                if ((ScreenStack.CurrentScreen as IOsuScreen)?.AllowBackButton == true)
                                    ScreenStack.Exit();
                            }
                        },
                        logoContainer = new Container { RelativeSizeAxes = Axes.Both },
                    }
                },
                overlayContent = new Container { RelativeSizeAxes = Axes.Both },
                rightFloatingOverlayContent = new Container { RelativeSizeAxes = Axes.Both },
                leftFloatingOverlayContent = new Container { RelativeSizeAxes = Axes.Both },
                topMostOverlayContent = new Container { RelativeSizeAxes = Axes.Both },
                idleTracker
            });

            ScreenStack.ScreenPushed += screenPushed;
            ScreenStack.ScreenExited += screenExited;

            loadComponentSingleFile(osuLogo, logo =>
            {
                logoContainer.Add(logo);

                // Loader has to be created after the logo has finished loading as Loader performs logo transformations on entering.
                ScreenStack.Push(new Loader
                {
                    RelativeSizeAxes = Axes.Both
                });
            });

            loadComponentSingleFile(Toolbar = new Toolbar
            {
                OnHome = delegate
                {
                    CloseAllOverlays(false);
                    menuScreen?.MakeCurrent();
                },
            }, d =>
            {
                topMostOverlayContent.Add(d);
                toolbarElements.Add(d);
            });

            loadComponentSingleFile(volume = new VolumeOverlay(), leftFloatingOverlayContent.Add);
            loadComponentSingleFile(new OnScreenDisplay(), Add, true);

            loadComponentSingleFile(notifications = new NotificationOverlay
            {
                GetToolbarHeight = () => ToolbarOffset,
                Anchor = Anchor.TopRight,
                Origin = Anchor.TopRight,
            }, rightFloatingOverlayContent.Add, true);

            loadComponentSingleFile(screenshotManager, Add);

            //overlay elements
            loadComponentSingleFile(direct = new DirectOverlay(), overlayContent.Add, true);
            loadComponentSingleFile(social = new SocialOverlay(), overlayContent.Add, true);
            loadComponentSingleFile(channelManager = new ChannelManager(), AddInternal, true);
            loadComponentSingleFile(chatOverlay = new ChatOverlay(), overlayContent.Add, true);
            loadComponentSingleFile(settings = new SettingsOverlay { GetToolbarHeight = () => ToolbarOffset }, leftFloatingOverlayContent.Add, true);
            var changelogOverlay = loadComponentSingleFile(new ChangelogOverlay(), overlayContent.Add, true);
            loadComponentSingleFile(userProfile = new UserProfileOverlay(), overlayContent.Add, true);
            loadComponentSingleFile(beatmapSetOverlay = new BeatmapSetOverlay(), overlayContent.Add, true);

            loadComponentSingleFile(new LoginOverlay
            {
                GetToolbarHeight = () => ToolbarOffset,
                Anchor = Anchor.TopRight,
                Origin = Anchor.TopRight,
            }, rightFloatingOverlayContent.Add, true);

            loadComponentSingleFile(musicController = new MusicController
            {
                GetToolbarHeight = () => ToolbarOffset,
                Anchor = Anchor.TopRight,
                Origin = Anchor.TopRight,
            }, d =>
            {
                rightFloatingOverlayContent.Add(d);
                toolbarElements.Add(d);
            }, true);

            loadComponentSingleFile(new AccountCreationOverlay(), topMostOverlayContent.Add, true);
            loadComponentSingleFile(new DialogOverlay(), topMostOverlayContent.Add, true);
            loadComponentSingleFile(externalLinkOpener = new ExternalLinkOpener(), topMostOverlayContent.Add);

            chatOverlay.State.ValueChanged += state => channelManager.HighPollRate.Value = state.NewValue == Visibility.Visible;

            Add(externalLinkOpener = new ExternalLinkOpener());

            var singleDisplaySideOverlays = new OverlayContainer[] { settings, notifications };
            overlays.AddRange(singleDisplaySideOverlays);

            foreach (var overlay in singleDisplaySideOverlays)
            {
                overlay.State.ValueChanged += state =>
                {
                    if (state.NewValue == Visibility.Hidden) return;

                    singleDisplaySideOverlays.Where(o => o != overlay).ForEach(o => o.Hide());
                };
            }

            // eventually informational overlays should be displayed in a stack, but for now let's only allow one to stay open at a time.
            var informationalOverlays = new OverlayContainer[] { beatmapSetOverlay, userProfile };
            overlays.AddRange(informationalOverlays);

            foreach (var overlay in informationalOverlays)
            {
                overlay.State.ValueChanged += state =>
                {
                    if (state.NewValue == Visibility.Hidden) return;

                    informationalOverlays.Where(o => o != overlay).ForEach(o => o.Hide());
                };
            }

            // ensure only one of these overlays are open at once.
            var singleDisplayOverlays = new OverlayContainer[] { chatOverlay, social, direct, changelogOverlay };
            overlays.AddRange(singleDisplayOverlays);

            foreach (var overlay in singleDisplayOverlays)
            {
                overlay.State.ValueChanged += state =>
                {
                    // informational overlays should be dismissed on a show or hide of a full overlay.
                    informationalOverlays.ForEach(o => o.Hide());

                    if (state.NewValue == Visibility.Hidden) return;

                    singleDisplayOverlays.Where(o => o != overlay).ForEach(o => o.Hide());
                };
            }

            OverlayActivationMode.ValueChanged += mode =>
            {
                if (mode.NewValue != OverlayActivation.All) CloseAllOverlays();
            };

            void updateScreenOffset()
            {
                float offset = 0;

                if (settings.State.Value == Visibility.Visible)
                    offset += ToolbarButton.WIDTH / 2;
                if (notifications.State.Value == Visibility.Visible)
                    offset -= ToolbarButton.WIDTH / 2;

                screenContainer.MoveToX(offset, SettingsPanel.TRANSITION_LENGTH, Easing.OutQuint);
            }

            settings.State.ValueChanged += _ => updateScreenOffset();
            notifications.State.ValueChanged += _ => updateScreenOffset();
        }

        public class GameIdleTracker : IdleTracker
        {
            private InputManager inputManager;

            public GameIdleTracker(int time)
                : base(time)
            {
            }

            protected override void LoadComplete()
            {
                base.LoadComplete();
                inputManager = GetContainingInputManager();
            }

            protected override bool AllowIdle => inputManager.FocusedDrawable == null;
        }

        private void forwardLoggedErrorsToNotifications()
        {
            int recentLogCount = 0;

            const double debounce = 60000;

            Logger.NewEntry += entry =>
            {
                if (entry.Level < LogLevel.Important || entry.Target == null) return;

                const int short_term_display_limit = 3;

                if (recentLogCount < short_term_display_limit)
                {
                    Schedule(() => notifications.Post(new SimpleNotification
                    {
                        Icon = entry.Level == LogLevel.Important ? FontAwesome.Solid.ExclamationCircle : FontAwesome.Solid.Bomb,
                        Text = entry.Message + (entry.Exception != null && IsDeployedBuild ? "\n\nThis error has been automatically reported to the devs." : string.Empty),
                    }));
                }
                else if (recentLogCount == short_term_display_limit)
                {
                    Schedule(() => notifications.Post(new SimpleNotification
                    {
                        Icon = FontAwesome.Solid.EllipsisH,
                        Text = "Subsequent messages have been logged. Click to view log files.",
                        Activated = () =>
                        {
                            Host.Storage.GetStorageForDirectory("logs").OpenInNativeExplorer();
                            return true;
                        }
                    }));
                }

                Interlocked.Increment(ref recentLogCount);
                Scheduler.AddDelayed(() => Interlocked.Decrement(ref recentLogCount), debounce);
            };
        }

        private Task asyncLoadStream;

        private T loadComponentSingleFile<T>(T d, Action<T> add, bool cache = false)
            where T : Drawable
        {
            if (cache)
                dependencies.Cache(d);

            // schedule is here to ensure that all component loads are done after LoadComplete is run (and thus all dependencies are cached).
            // with some better organisation of LoadComplete to do construction and dependency caching in one step, followed by calls to loadComponentSingleFile,
            // we could avoid the need for scheduling altogether.
            Schedule(() =>
            {
                var previousLoadStream = asyncLoadStream;

                //chain with existing load stream
                asyncLoadStream = Task.Run(async () =>
                {
                    if (previousLoadStream != null)
                        await previousLoadStream;

                    try
                    {
                        Logger.Log($"Loading {d}...", level: LogLevel.Debug);

                        // Since this is running in a separate thread, it is possible for OsuGame to be disposed after LoadComponentAsync has been called
                        // throwing an exception. To avoid this, the call is scheduled on the update thread, which does not run if IsDisposed = true
                        Task task = null;
                        var del = new ScheduledDelegate(() => task = LoadComponentAsync(d, add));
                        Scheduler.Add(del);

                        // The delegate won't complete if OsuGame has been disposed in the meantime
                        while (!IsDisposed && !del.Completed)
                            await Task.Delay(10);

                        // Either we're disposed or the load process has started successfully
                        if (IsDisposed)
                            return;

                        Debug.Assert(task != null);

                        await task;

                        Logger.Log($"Loaded {d}!", level: LogLevel.Debug);
                    }
                    catch (OperationCanceledException)
                    {
                    }
                });
            });

            return d;
        }

        public bool OnPressed(GlobalAction action)
        {
            if (introScreen == null) return false;

            switch (action)
            {
                case GlobalAction.ToggleChat:
                    chatOverlay.ToggleVisibility();
                    return true;

                case GlobalAction.ToggleSocial:
                    social.ToggleVisibility();
                    return true;

                case GlobalAction.ResetInputSettings:
                    var sensitivity = frameworkConfig.GetBindable<double>(FrameworkSetting.CursorSensitivity);

                    sensitivity.Disabled = false;
                    sensitivity.Value = 1;
                    sensitivity.Disabled = true;

                    frameworkConfig.Set(FrameworkSetting.IgnoredInputHandlers, string.Empty);
                    frameworkConfig.GetBindable<ConfineMouseMode>(FrameworkSetting.ConfineMouseMode).SetDefault();
                    return true;

                case GlobalAction.ToggleToolbar:
                    Toolbar.ToggleVisibility();
                    return true;

                case GlobalAction.ToggleSettings:
                    settings.ToggleVisibility();
                    return true;

                case GlobalAction.ToggleDirect:
                    direct.ToggleVisibility();
                    return true;

                case GlobalAction.ToggleGameplayMouseButtons:
                    LocalConfig.Set(OsuSetting.MouseDisableButtons, !LocalConfig.Get<bool>(OsuSetting.MouseDisableButtons));
                    return true;
            }

            return false;
        }

        #region Inactive audio dimming

        private readonly BindableDouble inactiveVolumeFade = new BindableDouble();

        private void updateActiveState(bool isActive)
        {
            if (isActive)
                this.TransformBindableTo(inactiveVolumeFade, 1, 400, Easing.OutQuint);
            else
                this.TransformBindableTo(inactiveVolumeFade, LocalConfig.Get<double>(OsuSetting.VolumeInactive), 4000, Easing.OutQuint);
        }

        #endregion

        public bool OnReleased(GlobalAction action) => false;

        private Container overlayContent;

        private Container rightFloatingOverlayContent;

        private Container leftFloatingOverlayContent;

        private Container topMostOverlayContent;

        private FrameworkConfigManager frameworkConfig;

        private ScalingContainer screenContainer;

        private MusicController musicController;

        protected override bool OnExiting()
        {
            if (ScreenStack.CurrentScreen is Loader)
                return false;

            if (introScreen == null)
                return true;

<<<<<<< HEAD
            if (!introScreen.DidLoadMenu || !(ScreenStack.CurrentScreen is Intro))
=======
            if (!introScreen.DidLoadMenu || !(screenStack.CurrentScreen is IntroScreen))
>>>>>>> 5fa820cd
            {
                Scheduler.Add(introScreen.MakeCurrent);
                return true;
            }

            return base.OnExiting();
        }

        /// <summary>
        /// Use to programatically exit the game as if the user was triggering via alt-f4.
        /// Will keep persisting until an exit occurs (exit may be blocked multiple times).
        /// </summary>
        public void GracefullyExit()
        {
            if (!OnExiting())
                Exit();
            else
                Scheduler.AddDelayed(GracefullyExit, 2000);
        }

        protected override void UpdateAfterChildren()
        {
            base.UpdateAfterChildren();

            screenContainer.Padding = new MarginPadding { Top = ToolbarOffset };
            overlayContent.Padding = new MarginPadding { Top = ToolbarOffset };

            MenuCursorContainer.CanShowCursor = (ScreenStack.CurrentScreen as IOsuScreen)?.CursorVisible ?? false;
        }

        protected virtual void ScreenChanged(IScreen current, IScreen newScreen)
        {
            switch (newScreen)
            {
                case IntroScreen intro:
                    introScreen = intro;
                    break;

                case MainMenu menu:
                    menuScreen = menu;
                    break;
            }

            if (newScreen is IOsuScreen newOsuScreen)
            {
                OverlayActivationMode.Value = newOsuScreen.InitialOverlayActivationMode;

                if (newOsuScreen.HideOverlaysOnEnter)
                    CloseAllOverlays();
                else
                    Toolbar.Show();

                if (newOsuScreen.AllowBackButton)
                    BackButton.Show();
                else
                    BackButton.Hide();
            }
        }

        private void screenPushed(IScreen lastScreen, IScreen newScreen)
        {
            ScreenChanged(lastScreen, newScreen);
            Logger.Log($"Screen changed → {newScreen}");
        }

        private void screenExited(IScreen lastScreen, IScreen newScreen)
        {
            ScreenChanged(lastScreen, newScreen);
            Logger.Log($"Screen changed ← {newScreen}");

            if (newScreen == null)
                Exit();
        }
    }
}<|MERGE_RESOLUTION|>--- conflicted
+++ resolved
@@ -765,11 +765,7 @@
             if (introScreen == null)
                 return true;
 
-<<<<<<< HEAD
-            if (!introScreen.DidLoadMenu || !(ScreenStack.CurrentScreen is Intro))
-=======
             if (!introScreen.DidLoadMenu || !(screenStack.CurrentScreen is IntroScreen))
->>>>>>> 5fa820cd
             {
                 Scheduler.Add(introScreen.MakeCurrent);
                 return true;
