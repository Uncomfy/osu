﻿// Copyright (c) 2007-2017 ppy Pty Ltd <contact@ppy.sh>.
// Licensed under the MIT Licence - https://raw.githubusercontent.com/ppy/osu/master/LICENCE

using System;
using System.Linq;
using osu.Framework.Configuration;
using osu.Framework.Graphics;
using osu.Framework.Graphics.Containers;

namespace osu.Game.Graphics.Containers
{
    /// <summary>
    /// A container that can scroll to each section inside it.
    /// </summary>
    public class SectionsContainer<T> : Container<T>
        where T : Drawable
    {
        private Drawable expandableHeader, fixedHeader, footer, headerBackground;
        private readonly ScrollContainer scrollContainer;
        private readonly Container headerBackgroundContainer;
        private readonly FlowContainer<T> scrollContentContainer;

        protected override Container<T> Content => scrollContentContainer;

        public Drawable ExpandableHeader
        {
            get { return expandableHeader; }
            set
            {
                if (value == expandableHeader) return;

                expandableHeader?.Expire();
                expandableHeader = value;
                if (value == null) return;

                AddInternal(expandableHeader);
                lastKnownScroll = float.NaN;
            }
        }

        public Drawable FixedHeader
        {
            get { return fixedHeader; }
            set
            {
                if (value == fixedHeader) return;

                fixedHeader?.Expire();
                fixedHeader = value;
                if (value == null) return;

                AddInternal(fixedHeader);
                lastKnownScroll = float.NaN;
            }
        }

        public Drawable Footer
        {
            get { return footer; }
            set
            {
                if (value == footer) return;

                if (footer != null)
                    scrollContainer.Remove(footer);
                footer = value;
                if (value == null) return;

                footer.Anchor |= Anchor.y2;
                footer.Origin |= Anchor.y2;
                scrollContainer.Add(footer);
                lastKnownScroll = float.NaN;
            }
        }

        public Drawable HeaderBackground
        {
            get { return headerBackground; }
            set
            {
                if (value == headerBackground) return;

                headerBackgroundContainer.Clear();
                headerBackground = value;
                if (value == null) return;

<<<<<<< HEAD
                headerBackgroundContainer.Add(headerBackground);
=======
                sectionsContainer.AddRange(sections);
                SelectedSection.Value = sections[0];
>>>>>>> 80f88cf5
                lastKnownScroll = float.NaN;
            }
        }

        public Bindable<T> SelectedSection { get; } = new Bindable<T>();

        protected virtual FlowContainer<T> CreateScrollContentContainer()
            => new FillFlowContainer<T>
            {
                Direction = FillDirection.Vertical,
                AutoSizeAxes = Axes.Y,
                RelativeSizeAxes = Axes.X,
            };

        public override void Add(T drawable)
        {
            base.Add(drawable);
            lastKnownScroll = float.NaN;
            headerHeight = float.NaN;
            footerHeight = float.NaN;
        }

        private float headerHeight, footerHeight;
        private readonly MarginPadding originalSectionsMargin;
        private void updateSectionsMargin()
        {
            if (!Children.Any()) return;

            var newMargin = originalSectionsMargin;
            newMargin.Top += headerHeight;
            newMargin.Bottom += footerHeight;

            scrollContentContainer.Margin = newMargin;
        }

        public SectionsContainer()
        {
            AddInternal(scrollContainer = new ScrollContainer()
            {
                RelativeSizeAxes = Axes.Both,
                Masking = true,
                ScrollbarVisible = false,
                Children = new Drawable[] { scrollContentContainer = CreateScrollContentContainer() },
                Depth = float.MaxValue
            });
            AddInternal(headerBackgroundContainer = new Container
            {
                RelativeSizeAxes = Axes.X,
                Depth = float.MaxValue / 2
            });
            originalSectionsMargin = scrollContentContainer.Margin;
        }

        public void ScrollToTop(T section)
        {
            float pos = scrollContainer.GetChildPosInContent(section);
            float current = scrollContainer.Current;
            float scrollOffset = FixedHeader?.LayoutSize.Y ?? 0;
            if (section == Children.First() && current < pos - scrollOffset) return;
            scrollContainer.ScrollTo(pos - scrollOffset);
        }

        private float lastKnownScroll;
        protected override void UpdateAfterChildren()
        {
            base.UpdateAfterChildren();

            float headerH = (ExpandableHeader?.LayoutSize.Y ?? 0) + (FixedHeader?.LayoutSize.Y ?? 0);
            float footerH = Footer?.LayoutSize.Y ?? 0;
            if (headerH != headerHeight || footerH != footerHeight)
            {
                headerHeight = headerH;
                footerHeight = footerH;
                updateSectionsMargin();
            }

            float currentScroll = Math.Max(0, scrollContainer.Current);
            if (currentScroll != lastKnownScroll)
            {
                lastKnownScroll = currentScroll;

                if (ExpandableHeader != null && FixedHeader != null)
                {
                    float offset = Math.Min(ExpandableHeader.LayoutSize.Y, currentScroll);

                    ExpandableHeader.Y = -offset;
                    FixedHeader.Y = -offset + ExpandableHeader.LayoutSize.Y;
                }

                headerBackgroundContainer.Height = (ExpandableHeader?.LayoutSize.Y ?? 0) + (FixedHeader?.LayoutSize.Y ?? 0);
                headerBackgroundContainer.Y = ExpandableHeader?.Y ?? 0;

                T bestMatch = null;
                float minDiff = float.MaxValue;
                float scrollOffset = FixedHeader?.LayoutSize.Y ?? 0;

                foreach (var section in Children)
                {
                    float diff = Math.Abs(scrollContainer.GetChildPosInContent(section) - currentScroll - scrollOffset);
                    if (diff < minDiff)
                    {
                        minDiff = diff;
                        bestMatch = section;
                    }
                }

                if (bestMatch != null)
                    SelectedSection.Value = bestMatch;
            }
        }
    }
}
<|MERGE_RESOLUTION|>--- conflicted
+++ resolved
@@ -1,204 +1,200 @@
-﻿// Copyright (c) 2007-2017 ppy Pty Ltd <contact@ppy.sh>.
-// Licensed under the MIT Licence - https://raw.githubusercontent.com/ppy/osu/master/LICENCE
-
-using System;
-using System.Linq;
-using osu.Framework.Configuration;
-using osu.Framework.Graphics;
-using osu.Framework.Graphics.Containers;
-
-namespace osu.Game.Graphics.Containers
-{
-    /// <summary>
-    /// A container that can scroll to each section inside it.
-    /// </summary>
-    public class SectionsContainer<T> : Container<T>
-        where T : Drawable
-    {
-        private Drawable expandableHeader, fixedHeader, footer, headerBackground;
-        private readonly ScrollContainer scrollContainer;
-        private readonly Container headerBackgroundContainer;
-        private readonly FlowContainer<T> scrollContentContainer;
-
-        protected override Container<T> Content => scrollContentContainer;
-
-        public Drawable ExpandableHeader
-        {
-            get { return expandableHeader; }
-            set
-            {
-                if (value == expandableHeader) return;
-
-                expandableHeader?.Expire();
-                expandableHeader = value;
-                if (value == null) return;
-
-                AddInternal(expandableHeader);
-                lastKnownScroll = float.NaN;
-            }
-        }
-
-        public Drawable FixedHeader
-        {
-            get { return fixedHeader; }
-            set
-            {
-                if (value == fixedHeader) return;
-
-                fixedHeader?.Expire();
-                fixedHeader = value;
-                if (value == null) return;
-
-                AddInternal(fixedHeader);
-                lastKnownScroll = float.NaN;
-            }
-        }
-
-        public Drawable Footer
-        {
-            get { return footer; }
-            set
-            {
-                if (value == footer) return;
-
-                if (footer != null)
-                    scrollContainer.Remove(footer);
-                footer = value;
-                if (value == null) return;
-
-                footer.Anchor |= Anchor.y2;
-                footer.Origin |= Anchor.y2;
-                scrollContainer.Add(footer);
-                lastKnownScroll = float.NaN;
-            }
-        }
-
-        public Drawable HeaderBackground
-        {
-            get { return headerBackground; }
-            set
-            {
-                if (value == headerBackground) return;
-
-                headerBackgroundContainer.Clear();
-                headerBackground = value;
-                if (value == null) return;
-
-<<<<<<< HEAD
-                headerBackgroundContainer.Add(headerBackground);
-=======
-                sectionsContainer.AddRange(sections);
-                SelectedSection.Value = sections[0];
->>>>>>> 80f88cf5
-                lastKnownScroll = float.NaN;
-            }
-        }
-
-        public Bindable<T> SelectedSection { get; } = new Bindable<T>();
-
-        protected virtual FlowContainer<T> CreateScrollContentContainer()
-            => new FillFlowContainer<T>
-            {
-                Direction = FillDirection.Vertical,
-                AutoSizeAxes = Axes.Y,
-                RelativeSizeAxes = Axes.X,
-            };
-
-        public override void Add(T drawable)
-        {
-            base.Add(drawable);
-            lastKnownScroll = float.NaN;
-            headerHeight = float.NaN;
-            footerHeight = float.NaN;
-        }
-
-        private float headerHeight, footerHeight;
-        private readonly MarginPadding originalSectionsMargin;
-        private void updateSectionsMargin()
-        {
-            if (!Children.Any()) return;
-
-            var newMargin = originalSectionsMargin;
-            newMargin.Top += headerHeight;
-            newMargin.Bottom += footerHeight;
-
-            scrollContentContainer.Margin = newMargin;
-        }
-
-        public SectionsContainer()
-        {
-            AddInternal(scrollContainer = new ScrollContainer()
-            {
-                RelativeSizeAxes = Axes.Both,
-                Masking = true,
-                ScrollbarVisible = false,
-                Children = new Drawable[] { scrollContentContainer = CreateScrollContentContainer() },
-                Depth = float.MaxValue
-            });
-            AddInternal(headerBackgroundContainer = new Container
-            {
-                RelativeSizeAxes = Axes.X,
-                Depth = float.MaxValue / 2
-            });
-            originalSectionsMargin = scrollContentContainer.Margin;
-        }
-
-        public void ScrollToTop(T section)
-        {
-            float pos = scrollContainer.GetChildPosInContent(section);
-            float current = scrollContainer.Current;
-            float scrollOffset = FixedHeader?.LayoutSize.Y ?? 0;
-            if (section == Children.First() && current < pos - scrollOffset) return;
-            scrollContainer.ScrollTo(pos - scrollOffset);
-        }
-
-        private float lastKnownScroll;
-        protected override void UpdateAfterChildren()
-        {
-            base.UpdateAfterChildren();
-
-            float headerH = (ExpandableHeader?.LayoutSize.Y ?? 0) + (FixedHeader?.LayoutSize.Y ?? 0);
-            float footerH = Footer?.LayoutSize.Y ?? 0;
-            if (headerH != headerHeight || footerH != footerHeight)
-            {
-                headerHeight = headerH;
-                footerHeight = footerH;
-                updateSectionsMargin();
-            }
-
-            float currentScroll = Math.Max(0, scrollContainer.Current);
-            if (currentScroll != lastKnownScroll)
-            {
-                lastKnownScroll = currentScroll;
-
-                if (ExpandableHeader != null && FixedHeader != null)
-                {
-                    float offset = Math.Min(ExpandableHeader.LayoutSize.Y, currentScroll);
-
-                    ExpandableHeader.Y = -offset;
-                    FixedHeader.Y = -offset + ExpandableHeader.LayoutSize.Y;
-                }
-
-                headerBackgroundContainer.Height = (ExpandableHeader?.LayoutSize.Y ?? 0) + (FixedHeader?.LayoutSize.Y ?? 0);
-                headerBackgroundContainer.Y = ExpandableHeader?.Y ?? 0;
-
-                T bestMatch = null;
-                float minDiff = float.MaxValue;
-                float scrollOffset = FixedHeader?.LayoutSize.Y ?? 0;
-
-                foreach (var section in Children)
-                {
-                    float diff = Math.Abs(scrollContainer.GetChildPosInContent(section) - currentScroll - scrollOffset);
-                    if (diff < minDiff)
-                    {
-                        minDiff = diff;
-                        bestMatch = section;
-                    }
-                }
-
-                if (bestMatch != null)
-                    SelectedSection.Value = bestMatch;
-            }
-        }
-    }
-}
+﻿// Copyright (c) 2007-2017 ppy Pty Ltd <contact@ppy.sh>.
+// Licensed under the MIT Licence - https://raw.githubusercontent.com/ppy/osu/master/LICENCE
+
+using System;
+using System.Linq;
+using osu.Framework.Configuration;
+using osu.Framework.Graphics;
+using osu.Framework.Graphics.Containers;
+
+namespace osu.Game.Graphics.Containers
+{
+    /// <summary>
+    /// A container that can scroll to each section inside it.
+    /// </summary>
+    public class SectionsContainer<T> : Container<T>
+        where T : Drawable
+    {
+        private Drawable expandableHeader, fixedHeader, footer, headerBackground;
+        private readonly ScrollContainer scrollContainer;
+        private readonly Container headerBackgroundContainer;
+        private readonly FlowContainer<T> scrollContentContainer;
+
+        protected override Container<T> Content => scrollContentContainer;
+
+        public Drawable ExpandableHeader
+        {
+            get { return expandableHeader; }
+            set
+            {
+                if (value == expandableHeader) return;
+
+                expandableHeader?.Expire();
+                expandableHeader = value;
+                if (value == null) return;
+
+                AddInternal(expandableHeader);
+                lastKnownScroll = float.NaN;
+            }
+        }
+
+        public Drawable FixedHeader
+        {
+            get { return fixedHeader; }
+            set
+            {
+                if (value == fixedHeader) return;
+
+                fixedHeader?.Expire();
+                fixedHeader = value;
+                if (value == null) return;
+
+                AddInternal(fixedHeader);
+                lastKnownScroll = float.NaN;
+            }
+        }
+
+        public Drawable Footer
+        {
+            get { return footer; }
+            set
+            {
+                if (value == footer) return;
+
+                if (footer != null)
+                    scrollContainer.Remove(footer);
+                footer = value;
+                if (value == null) return;
+
+                footer.Anchor |= Anchor.y2;
+                footer.Origin |= Anchor.y2;
+                scrollContainer.Add(footer);
+                lastKnownScroll = float.NaN;
+            }
+        }
+
+        public Drawable HeaderBackground
+        {
+            get { return headerBackground; }
+            set
+            {
+                if (value == headerBackground) return;
+
+                headerBackgroundContainer.Clear();
+                headerBackground = value;
+                if (value == null) return;
+
+                headerBackgroundContainer.Add(headerBackground);
+
+                lastKnownScroll = float.NaN;
+            }
+        }
+
+        public Bindable<T> SelectedSection { get; } = new Bindable<T>();
+
+        protected virtual FlowContainer<T> CreateScrollContentContainer()
+            => new FillFlowContainer<T>
+            {
+                Direction = FillDirection.Vertical,
+                AutoSizeAxes = Axes.Y,
+                RelativeSizeAxes = Axes.X,
+            };
+
+        public override void Add(T drawable)
+        {
+            base.Add(drawable);
+            lastKnownScroll = float.NaN;
+            headerHeight = float.NaN;
+            footerHeight = float.NaN;
+        }
+
+        private float headerHeight, footerHeight;
+        private readonly MarginPadding originalSectionsMargin;
+        private void updateSectionsMargin()
+        {
+            if (!Children.Any()) return;
+
+            var newMargin = originalSectionsMargin;
+            newMargin.Top += headerHeight;
+            newMargin.Bottom += footerHeight;
+
+            scrollContentContainer.Margin = newMargin;
+        }
+
+        public SectionsContainer()
+        {
+            AddInternal(scrollContainer = new ScrollContainer()
+            {
+                RelativeSizeAxes = Axes.Both,
+                Masking = true,
+                ScrollbarVisible = false,
+                Children = new Drawable[] { scrollContentContainer = CreateScrollContentContainer() },
+                Depth = float.MaxValue
+            });
+            AddInternal(headerBackgroundContainer = new Container
+            {
+                RelativeSizeAxes = Axes.X,
+                Depth = float.MaxValue / 2
+            });
+            originalSectionsMargin = scrollContentContainer.Margin;
+        }
+
+        public void ScrollToTop(T section)
+        {
+            float pos = scrollContainer.GetChildPosInContent(section);
+            float current = scrollContainer.Current;
+            float scrollOffset = FixedHeader?.LayoutSize.Y ?? 0;
+            if (section == Children.First() && current < pos - scrollOffset) return;
+            scrollContainer.ScrollTo(pos - scrollOffset);
+        }
+
+        private float lastKnownScroll;
+        protected override void UpdateAfterChildren()
+        {
+            base.UpdateAfterChildren();
+
+            float headerH = (ExpandableHeader?.LayoutSize.Y ?? 0) + (FixedHeader?.LayoutSize.Y ?? 0);
+            float footerH = Footer?.LayoutSize.Y ?? 0;
+            if (headerH != headerHeight || footerH != footerHeight)
+            {
+                headerHeight = headerH;
+                footerHeight = footerH;
+                updateSectionsMargin();
+            }
+
+            float currentScroll = Math.Max(0, scrollContainer.Current);
+            if (currentScroll != lastKnownScroll)
+            {
+                lastKnownScroll = currentScroll;
+
+                if (ExpandableHeader != null && FixedHeader != null)
+                {
+                    float offset = Math.Min(ExpandableHeader.LayoutSize.Y, currentScroll);
+
+                    ExpandableHeader.Y = -offset;
+                    FixedHeader.Y = -offset + ExpandableHeader.LayoutSize.Y;
+                }
+
+                headerBackgroundContainer.Height = (ExpandableHeader?.LayoutSize.Y ?? 0) + (FixedHeader?.LayoutSize.Y ?? 0);
+                headerBackgroundContainer.Y = ExpandableHeader?.Y ?? 0;
+
+                T bestMatch = null;
+                float minDiff = float.MaxValue;
+                float scrollOffset = FixedHeader?.LayoutSize.Y ?? 0;
+
+                foreach (var section in Children)
+                {
+                    float diff = Math.Abs(scrollContainer.GetChildPosInContent(section) - currentScroll - scrollOffset);
+                    if (diff < minDiff)
+                    {
+                        minDiff = diff;
+                        bestMatch = section;
+                    }
+                }
+
+                if (bestMatch != null)
+                    SelectedSection.Value = bestMatch;
+            }
+        }
+    }
+}