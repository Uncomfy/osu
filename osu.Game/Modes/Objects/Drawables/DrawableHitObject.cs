﻿// Copyright (c) 2007-2017 ppy Pty Ltd <contact@ppy.sh>.
// Licensed under the MIT Licence - https://raw.githubusercontent.com/ppy/osu/master/LICENCE

using System;
using System.Collections.Generic;
using osu.Framework;
using osu.Framework.Allocation;
using osu.Framework.Audio;
using osu.Framework.Audio.Sample;
using osu.Game.Beatmaps.Samples;
using osu.Game.Modes.Judgements;
using Container = osu.Framework.Graphics.Containers.Container;
using osu.Game.Modes.Objects.Types;

namespace osu.Game.Modes.Objects.Drawables
{
    public abstract class DrawableHitObject<TJudgement> : Container, IStateful<ArmedState>
        where TJudgement : JudgementInfo
    {
        public override bool HandleInput => Interactive;

        public bool Interactive = true;

        public TJudgement Judgement;

        protected abstract TJudgement CreateJudgementInfo();

        protected abstract void UpdateState(ArmedState state);

        private ArmedState state;
        public ArmedState State
        {
            get { return state; }

            set
            {
                if (state == value) return;
                state = value;

                UpdateState(state);
                if (IsLoaded)
                    Expire();

                if (State == ArmedState.Hit)
                    PlaySample();
            }
        }

        protected SampleChannel Sample;

        protected virtual void PlaySample()
        {
            Sample?.Play();
        }

        protected override void LoadComplete()
        {
            base.LoadComplete();

            //we may be setting a custom judgement in test cases or what not.
            if (Judgement == null)
                Judgement = CreateJudgementInfo();

            //force application of the state that was set before we loaded.
            UpdateState(State);

            Expire(true);
        }
    }

<<<<<<< HEAD
    public abstract class DrawableHitObject<TObject, TJudgement> : DrawableHitObject<TJudgement>
        where TObject : HitObject
        where TJudgement : JudgementInfo
    {
        public event Action<DrawableHitObject<TObject, TJudgement>> OnJudgement;
=======
    public abstract class DrawableHitObject<TObject> : DrawableHitObject
        where TObject : HitObject
    {
        public event Action<DrawableHitObject<TObject>, JudgementInfo> OnJudgement;
>>>>>>> b5edcf86

        public TObject HitObject;

        protected DrawableHitObject(TObject hitObject)
        {
            HitObject = hitObject;
        }

        /// <summary>
        /// Process a hit of this hitobject. Carries out judgement.
        /// </summary>
        /// <returns>Whether a hit was processed.</returns>
        protected bool UpdateJudgement(bool userTriggered)
        {
            if (Judgement.Result != null)
                return false;

            double endTime = (HitObject as IHasEndTime)?.EndTime ?? HitObject.StartTime;

            Judgement.TimeOffset = Time.Current - endTime;

            CheckJudgement(userTriggered);

            if (Judgement.Result == null)
                return false;

            switch (Judgement.Result)
            {
                default:
                    State = ArmedState.Hit;
                    break;
                case HitResult.Miss:
                    State = ArmedState.Miss;
                    break;
            }

            OnJudgement?.Invoke(this);

            return true;
        }

        protected virtual void CheckJudgement(bool userTriggered)
        {
            if (NestedHitObjects != null)
            {
                foreach (var d in NestedHitObjects)
                    d.CheckJudgement(userTriggered);
            }
        }

        protected override void UpdateAfterChildren()
        {
            base.UpdateAfterChildren();

            UpdateJudgement(false);
        }

        [BackgroundDependencyLoader]
        private void load(AudioManager audio)
        {
            SampleType type = HitObject.Sample?.Type ?? SampleType.None;
            if (type == SampleType.None)
                type = SampleType.Normal;

            SampleSet sampleSet = HitObject.Sample?.Set ?? SampleSet.Normal;

            Sample = audio.Sample.Get($@"Gameplay/{sampleSet.ToString().ToLower()}-hit{type.ToString().ToLower()}");
        }

<<<<<<< HEAD
        private List<DrawableHitObject<TObject, TJudgement>> nestedHitObjects;

        protected IEnumerable<DrawableHitObject<TObject, TJudgement>> NestedHitObjects => nestedHitObjects;

        protected void AddNested(DrawableHitObject<TObject, TJudgement> h)
        {
            if (nestedHitObjects == null)
                nestedHitObjects = new List<DrawableHitObject<TObject, TJudgement>>();
=======
        private List<DrawableHitObject<TObject>> nestedHitObjects;

        protected IEnumerable<DrawableHitObject<TObject>> NestedHitObjects => nestedHitObjects;

        protected void AddNested(DrawableHitObject<TObject> h)
        {
            if (nestedHitObjects == null)
                nestedHitObjects = new List<DrawableHitObject<TObject>>();
>>>>>>> b5edcf86

            h.OnJudgement += d => OnJudgement?.Invoke(d);
            nestedHitObjects.Add(h);
        }
    }
}
<|MERGE_RESOLUTION|>--- conflicted
+++ resolved
@@ -1,176 +1,158 @@
-﻿// Copyright (c) 2007-2017 ppy Pty Ltd <contact@ppy.sh>.
-// Licensed under the MIT Licence - https://raw.githubusercontent.com/ppy/osu/master/LICENCE
-
-using System;
-using System.Collections.Generic;
-using osu.Framework;
-using osu.Framework.Allocation;
-using osu.Framework.Audio;
-using osu.Framework.Audio.Sample;
-using osu.Game.Beatmaps.Samples;
-using osu.Game.Modes.Judgements;
-using Container = osu.Framework.Graphics.Containers.Container;
-using osu.Game.Modes.Objects.Types;
-
-namespace osu.Game.Modes.Objects.Drawables
-{
-    public abstract class DrawableHitObject<TJudgement> : Container, IStateful<ArmedState>
-        where TJudgement : JudgementInfo
-    {
-        public override bool HandleInput => Interactive;
-
-        public bool Interactive = true;
-
-        public TJudgement Judgement;
-
-        protected abstract TJudgement CreateJudgementInfo();
-
-        protected abstract void UpdateState(ArmedState state);
-
-        private ArmedState state;
-        public ArmedState State
-        {
-            get { return state; }
-
-            set
-            {
-                if (state == value) return;
-                state = value;
-
-                UpdateState(state);
-                if (IsLoaded)
-                    Expire();
-
-                if (State == ArmedState.Hit)
-                    PlaySample();
-            }
-        }
-
-        protected SampleChannel Sample;
-
-        protected virtual void PlaySample()
-        {
-            Sample?.Play();
-        }
-
-        protected override void LoadComplete()
-        {
-            base.LoadComplete();
-
-            //we may be setting a custom judgement in test cases or what not.
-            if (Judgement == null)
-                Judgement = CreateJudgementInfo();
-
-            //force application of the state that was set before we loaded.
-            UpdateState(State);
-
-            Expire(true);
-        }
-    }
-
-<<<<<<< HEAD
-    public abstract class DrawableHitObject<TObject, TJudgement> : DrawableHitObject<TJudgement>
-        where TObject : HitObject
-        where TJudgement : JudgementInfo
-    {
-        public event Action<DrawableHitObject<TObject, TJudgement>> OnJudgement;
-=======
-    public abstract class DrawableHitObject<TObject> : DrawableHitObject
-        where TObject : HitObject
-    {
-        public event Action<DrawableHitObject<TObject>, JudgementInfo> OnJudgement;
->>>>>>> b5edcf86
-
-        public TObject HitObject;
-
-        protected DrawableHitObject(TObject hitObject)
-        {
-            HitObject = hitObject;
-        }
-
-        /// <summary>
-        /// Process a hit of this hitobject. Carries out judgement.
-        /// </summary>
-        /// <returns>Whether a hit was processed.</returns>
-        protected bool UpdateJudgement(bool userTriggered)
-        {
-            if (Judgement.Result != null)
-                return false;
-
-            double endTime = (HitObject as IHasEndTime)?.EndTime ?? HitObject.StartTime;
-
-            Judgement.TimeOffset = Time.Current - endTime;
-
-            CheckJudgement(userTriggered);
-
-            if (Judgement.Result == null)
-                return false;
-
-            switch (Judgement.Result)
-            {
-                default:
-                    State = ArmedState.Hit;
-                    break;
-                case HitResult.Miss:
-                    State = ArmedState.Miss;
-                    break;
-            }
-
-            OnJudgement?.Invoke(this);
-
-            return true;
-        }
-
-        protected virtual void CheckJudgement(bool userTriggered)
-        {
-            if (NestedHitObjects != null)
-            {
-                foreach (var d in NestedHitObjects)
-                    d.CheckJudgement(userTriggered);
-            }
-        }
-
-        protected override void UpdateAfterChildren()
-        {
-            base.UpdateAfterChildren();
-
-            UpdateJudgement(false);
-        }
-
-        [BackgroundDependencyLoader]
-        private void load(AudioManager audio)
-        {
-            SampleType type = HitObject.Sample?.Type ?? SampleType.None;
-            if (type == SampleType.None)
-                type = SampleType.Normal;
-
-            SampleSet sampleSet = HitObject.Sample?.Set ?? SampleSet.Normal;
-
-            Sample = audio.Sample.Get($@"Gameplay/{sampleSet.ToString().ToLower()}-hit{type.ToString().ToLower()}");
-        }
-
-<<<<<<< HEAD
-        private List<DrawableHitObject<TObject, TJudgement>> nestedHitObjects;
-
-        protected IEnumerable<DrawableHitObject<TObject, TJudgement>> NestedHitObjects => nestedHitObjects;
-
-        protected void AddNested(DrawableHitObject<TObject, TJudgement> h)
-        {
-            if (nestedHitObjects == null)
-                nestedHitObjects = new List<DrawableHitObject<TObject, TJudgement>>();
-=======
-        private List<DrawableHitObject<TObject>> nestedHitObjects;
-
-        protected IEnumerable<DrawableHitObject<TObject>> NestedHitObjects => nestedHitObjects;
-
-        protected void AddNested(DrawableHitObject<TObject> h)
-        {
-            if (nestedHitObjects == null)
-                nestedHitObjects = new List<DrawableHitObject<TObject>>();
->>>>>>> b5edcf86
-
-            h.OnJudgement += d => OnJudgement?.Invoke(d);
-            nestedHitObjects.Add(h);
-        }
-    }
-}
+﻿// Copyright (c) 2007-2017 ppy Pty Ltd <contact@ppy.sh>.
+// Licensed under the MIT Licence - https://raw.githubusercontent.com/ppy/osu/master/LICENCE
+
+using System;
+using System.Collections.Generic;
+using osu.Framework;
+using osu.Framework.Allocation;
+using osu.Framework.Audio;
+using osu.Framework.Audio.Sample;
+using osu.Game.Beatmaps.Samples;
+using osu.Game.Modes.Judgements;
+using Container = osu.Framework.Graphics.Containers.Container;
+using osu.Game.Modes.Objects.Types;
+
+namespace osu.Game.Modes.Objects.Drawables
+{
+    public abstract class DrawableHitObject<TJudgement> : Container, IStateful<ArmedState>
+        where TJudgement : JudgementInfo
+    {
+        public override bool HandleInput => Interactive;
+
+        public bool Interactive = true;
+
+        public TJudgement Judgement;
+
+        protected abstract TJudgement CreateJudgementInfo();
+
+        protected abstract void UpdateState(ArmedState state);
+
+        private ArmedState state;
+        public ArmedState State
+        {
+            get { return state; }
+
+            set
+            {
+                if (state == value) return;
+                state = value;
+
+                UpdateState(state);
+                if (IsLoaded)
+                    Expire();
+
+                if (State == ArmedState.Hit)
+                    PlaySample();
+            }
+        }
+
+        protected SampleChannel Sample;
+
+        protected virtual void PlaySample()
+        {
+            Sample?.Play();
+        }
+
+        protected override void LoadComplete()
+        {
+            base.LoadComplete();
+
+            //we may be setting a custom judgement in test cases or what not.
+            if (Judgement == null)
+                Judgement = CreateJudgementInfo();
+
+            //force application of the state that was set before we loaded.
+            UpdateState(State);
+
+            Expire(true);
+        }
+    }
+
+    public abstract class DrawableHitObject<TObject, TJudgement> : DrawableHitObject<TJudgement>
+        where TObject : HitObject
+        where TJudgement : JudgementInfo
+    {
+        public event Action<DrawableHitObject<TObject, TJudgement>> OnJudgement;
+
+        public TObject HitObject;
+
+        protected DrawableHitObject(TObject hitObject)
+        {
+            HitObject = hitObject;
+        }
+
+        /// <summary>
+        /// Process a hit of this hitobject. Carries out judgement.
+        /// </summary>
+        /// <returns>Whether a hit was processed.</returns>
+        protected bool UpdateJudgement(bool userTriggered)
+        {
+            if (Judgement.Result != null)
+                return false;
+
+            double endTime = (HitObject as IHasEndTime)?.EndTime ?? HitObject.StartTime;
+
+            Judgement.TimeOffset = Time.Current - endTime;
+
+            CheckJudgement(userTriggered);
+
+            if (Judgement.Result == null)
+                return false;
+
+            switch (Judgement.Result)
+            {
+                default:
+                    State = ArmedState.Hit;
+                    break;
+                case HitResult.Miss:
+                    State = ArmedState.Miss;
+                    break;
+            }
+
+            OnJudgement?.Invoke(this);
+
+            return true;
+        }
+
+        protected virtual void CheckJudgement(bool userTriggered)
+        {
+            if (NestedHitObjects != null)
+            {
+                foreach (var d in NestedHitObjects)
+                    d.CheckJudgement(userTriggered);
+            }
+        }
+
+        protected override void UpdateAfterChildren()
+        {
+            base.UpdateAfterChildren();
+
+            UpdateJudgement(false);
+        }
+
+        [BackgroundDependencyLoader]
+        private void load(AudioManager audio)
+        {
+            SampleType type = HitObject.Sample?.Type ?? SampleType.None;
+            if (type == SampleType.None)
+                type = SampleType.Normal;
+
+            SampleSet sampleSet = HitObject.Sample?.Set ?? SampleSet.Normal;
+
+            Sample = audio.Sample.Get($@"Gameplay/{sampleSet.ToString().ToLower()}-hit{type.ToString().ToLower()}");
+        }
+
+        private List<DrawableHitObject<TObject, TJudgement>> nestedHitObjects;
+
+        protected IEnumerable<DrawableHitObject<TObject, TJudgement>> NestedHitObjects => nestedHitObjects;
+
+        protected void AddNested(DrawableHitObject<TObject, TJudgement> h)
+        {
+            if (nestedHitObjects == null)
+                nestedHitObjects = new List<DrawableHitObject<TObject, TJudgement>>();
+
+            h.OnJudgement += d => OnJudgement?.Invoke(d);
+            nestedHitObjects.Add(h);
+        }
+    }
+}