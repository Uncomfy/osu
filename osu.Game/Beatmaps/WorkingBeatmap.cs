﻿// Copyright (c) ppy Pty Ltd <contact@ppy.sh>. Licensed under the MIT Licence.
// See the LICENCE file in the repository root for full licence text.

using System;
using System.Collections.Generic;
using System.Diagnostics;
using System.IO;
using System.Linq;
using System.Threading;
using System.Threading.Tasks;
using JetBrains.Annotations;
using osu.Framework.Audio;
using osu.Framework.Audio.Track;
using osu.Framework.Graphics.Textures;
using osu.Framework.Logging;
using osu.Framework.Testing;
using osu.Game.Rulesets;
using osu.Game.Rulesets.Mods;
using osu.Game.Rulesets.Objects.Types;
using osu.Game.Rulesets.UI;
using osu.Game.Skinning;
using osu.Game.Storyboards;

namespace osu.Game.Beatmaps
{
    [ExcludeFromDynamicCompile]
    public abstract class WorkingBeatmap : IWorkingBeatmap
    {
        public readonly BeatmapInfo BeatmapInfo;
        public readonly BeatmapSetInfo BeatmapSetInfo;
        public readonly BeatmapMetadata Metadata;

        protected AudioManager AudioManager { get; }

        protected WorkingBeatmap(BeatmapInfo beatmapInfo, AudioManager audioManager)
        {
            AudioManager = audioManager;
            BeatmapInfo = beatmapInfo;
            BeatmapSetInfo = beatmapInfo.BeatmapSet;
            Metadata = beatmapInfo.Metadata ?? BeatmapSetInfo?.Metadata ?? new BeatmapMetadata();

            background = new RecyclableLazy<Texture>(GetBackground, BackgroundStillValid);
            waveform = new RecyclableLazy<Waveform>(GetWaveform);
            storyboard = new RecyclableLazy<Storyboard>(GetStoryboard);
            skin = new RecyclableLazy<ISkin>(GetSkin);
        }

        protected virtual Track GetVirtualTrack(double emptyLength = 0)
        {
            const double excess_length = 1000;

            var lastObject = Beatmap?.HitObjects.LastOrDefault();

            double length;

            switch (lastObject)
            {
                case null:
                    length = emptyLength;
                    break;

                case IHasDuration endTime:
                    length = endTime.EndTime + excess_length;
                    break;

                default:
                    length = lastObject.StartTime + excess_length;
                    break;
            }

            return AudioManager.Tracks.GetVirtual(length);
        }

        /// <summary>
        /// Creates a <see cref="IBeatmapConverter"/> to convert a <see cref="IBeatmap"/> for a specified <see cref="Ruleset"/>.
        /// </summary>
        /// <param name="beatmap">The <see cref="IBeatmap"/> to be converted.</param>
        /// <param name="ruleset">The <see cref="Ruleset"/> for which <paramref name="beatmap"/> should be converted.</param>
        /// <returns>The applicable <see cref="IBeatmapConverter"/>.</returns>
        protected virtual IBeatmapConverter CreateBeatmapConverter(IBeatmap beatmap, Ruleset ruleset) => ruleset.CreateBeatmapConverter(beatmap);

        public virtual IBeatmap GetPlayableBeatmap(RulesetInfo ruleset, IReadOnlyList<Mod> mods = null, CancellationToken token = default)
        {
            mods ??= Array.Empty<Mod>();

            var rulesetInstance = ruleset.CreateInstance();

<<<<<<< HEAD
            IBeatmapConverter converter = CreateBeatmapConverter(Beatmap, rulesetInstance);
=======
                if (rulesetInstance == null)
                    throw new RulesetLoadException("Creating ruleset instance failed when attempting to create playable beatmap.");

                IBeatmapConverter converter = CreateBeatmapConverter(Beatmap, rulesetInstance);
>>>>>>> 83fea715

            // Check if the beatmap can be converted
            if (Beatmap.HitObjects.Count > 0 && !converter.CanConvert())
                throw new BeatmapInvalidForRulesetException($"{nameof(Beatmaps.Beatmap)} can not be converted for the ruleset (ruleset: {ruleset.InstantiationInfo}, converter: {converter}).");

            // Apply conversion mods
            foreach (var mod in mods.OfType<IApplicableToBeatmapConverter>())
            {
                if (token.IsCancellationRequested)
                    throw new BeatmapLoadTimeoutException(BeatmapInfo);

                mod.ApplyToBeatmapConverter(converter);
            }

            // Convert
            IBeatmap converted = converter.Convert(token);

            // Apply conversion mods to the result
            foreach (var mod in mods.OfType<IApplicableAfterBeatmapConversion>())
            {
                if (token.IsCancellationRequested)
                    throw new BeatmapLoadTimeoutException(BeatmapInfo);

                mod.ApplyToBeatmap(converted);
            }

            // Apply difficulty mods
            if (mods.Any(m => m is IApplicableToDifficulty))
            {
                foreach (var mod in mods.OfType<IApplicableToDifficulty>())
                {
                    if (token.IsCancellationRequested)
                        throw new BeatmapLoadTimeoutException(BeatmapInfo);

                    mod.ApplyToDifficulty(converted.Difficulty);
                }
            }

            IBeatmapProcessor processor = rulesetInstance.CreateBeatmapProcessor(converted);

            foreach (var mod in mods.OfType<IApplicableToBeatmapProcessor>())
                mod.ApplyToBeatmapProcessor(processor);

            processor?.PreProcess();

            // Compute default values for hitobjects, including creating nested hitobjects in-case they're needed
            try
            {
                foreach (var obj in converted.HitObjects)
                {
                    if (token.IsCancellationRequested)
                        throw new BeatmapLoadTimeoutException(BeatmapInfo);

                    obj.ApplyDefaults(converted.ControlPointInfo, converted.Difficulty, token);
                }
            }
            catch (OperationCanceledException)
            {
                throw new BeatmapLoadTimeoutException(BeatmapInfo);
            }

            foreach (var mod in mods.OfType<IApplicableToHitObject>())
            {
                foreach (var obj in converted.HitObjects)
                {
                    if (token.IsCancellationRequested)
                        throw new BeatmapLoadTimeoutException(BeatmapInfo);

                    mod.ApplyToHitObject(obj);
                }
            }

            processor?.PostProcess();

            foreach (var mod in mods.OfType<IApplicableToBeatmap>())
            {
                token.ThrowIfCancellationRequested();
                mod.ApplyToBeatmap(converted);
            }

            return converted;
        }

        private CancellationTokenSource loadCancellation = new CancellationTokenSource();

        public void BeginAsyncLoad() => loadBeatmapAsync();

        public void CancelAsyncLoad()
        {
            lock (beatmapFetchLock)
            {
                loadCancellation?.Cancel();
                loadCancellation = new CancellationTokenSource();

                if (beatmapLoadTask?.IsCompleted != true)
                    beatmapLoadTask = null;
            }
        }

        private CancellationTokenSource createTimeoutTokenSource(TimeSpan? timeout)
        {
            if (Debugger.IsAttached)
                // ignore timeout when debugger is attached (may be breakpointing / debugging).
                return new CancellationTokenSource();

            return new CancellationTokenSource(timeout ?? TimeSpan.FromSeconds(10));
        }

        private readonly object beatmapFetchLock = new object();

        private Task<IBeatmap> loadBeatmapAsync()
        {
            lock (beatmapFetchLock)
            {
                return beatmapLoadTask ??= Task.Factory.StartNew(() =>
                {
                    // Todo: Handle cancellation during beatmap parsing
                    var b = GetBeatmap() ?? new Beatmap();

                    // The original beatmap version needs to be preserved as the database doesn't contain it
                    BeatmapInfo.BeatmapVersion = b.BeatmapInfo.BeatmapVersion;

                    // Use the database-backed info for more up-to-date values (beatmap id, ranked status, etc)
                    b.BeatmapInfo = BeatmapInfo;

                    return b;
                }, loadCancellation.Token, TaskCreationOptions.LongRunning, TaskScheduler.Default);
            }
        }

        public override string ToString() => BeatmapInfo.ToString();

        public virtual bool BeatmapLoaded => beatmapLoadTask?.IsCompleted ?? false;

        IBeatmapInfo IWorkingBeatmap.BeatmapInfo => BeatmapInfo;
        IBeatmapMetadataInfo IWorkingBeatmap.Metadata => Metadata;
        IBeatmapSetInfo IWorkingBeatmap.BeatmapSetInfo => BeatmapSetInfo;

        public IBeatmap Beatmap
        {
            get
            {
                try
                {
                    return loadBeatmapAsync().Result;
                }
                catch (AggregateException ae)
                {
                    // This is the exception that is generally expected here, which occurs via natural cancellation of the asynchronous load
                    if (ae.InnerExceptions.FirstOrDefault() is TaskCanceledException)
                        return null;

                    Logger.Error(ae, "Beatmap failed to load");
                    return null;
                }
                catch (Exception e)
                {
                    Logger.Error(e, "Beatmap failed to load");
                    return null;
                }
            }
        }

        protected abstract IBeatmap GetBeatmap();
        private Task<IBeatmap> beatmapLoadTask;

        public bool BackgroundLoaded => background.IsResultAvailable;
        public Texture Background => background.Value;
        protected virtual bool BackgroundStillValid(Texture b) => b == null || b.Available;
        protected abstract Texture GetBackground();
        private readonly RecyclableLazy<Texture> background;

        private Track loadedTrack;

        [NotNull]
        public Track LoadTrack() => loadedTrack = GetBeatmapTrack() ?? GetVirtualTrack(1000);

        public void PrepareTrackForPreviewLooping()
        {
            Track.Looping = true;
            Track.RestartPoint = Metadata.PreviewTime;

            if (Track.RestartPoint == -1)
            {
                if (!Track.IsLoaded)
                {
                    // force length to be populated (https://github.com/ppy/osu-framework/issues/4202)
                    Track.Seek(Track.CurrentTime);
                }

                Track.RestartPoint = 0.4f * Track.Length;
            }
        }

        /// <summary>
        /// Transfer a valid audio track into this working beatmap. Used as an optimisation to avoid reload / track swap
        /// across difficulties in the same beatmap set.
        /// </summary>
        /// <param name="track">The track to transfer.</param>
        public void TransferTrack([NotNull] Track track) => loadedTrack = track ?? throw new ArgumentNullException(nameof(track));

        /// <summary>
        /// Whether this beatmap's track has been loaded via <see cref="LoadTrack"/>.
        /// </summary>
        public virtual bool TrackLoaded => loadedTrack != null;

        /// <summary>
        /// Get the loaded audio track instance. <see cref="LoadTrack"/> must have first been called.
        /// This generally happens via MusicController when changing the global beatmap.
        /// </summary>
        public Track Track
        {
            get
            {
                if (!TrackLoaded)
                    throw new InvalidOperationException($"Cannot access {nameof(Track)} without first calling {nameof(LoadTrack)}.");

                return loadedTrack;
            }
        }

        protected abstract Track GetBeatmapTrack();

        public bool WaveformLoaded => waveform.IsResultAvailable;
        public Waveform Waveform => waveform.Value;
        protected virtual Waveform GetWaveform() => new Waveform(null);
        private readonly RecyclableLazy<Waveform> waveform;

        public bool StoryboardLoaded => storyboard.IsResultAvailable;
        public Storyboard Storyboard => storyboard.Value;
        protected virtual Storyboard GetStoryboard() => new Storyboard { BeatmapInfo = BeatmapInfo };
        private readonly RecyclableLazy<Storyboard> storyboard;

        public bool SkinLoaded => skin.IsResultAvailable;
        public ISkin Skin => skin.Value;

        /// <summary>
        /// Creates a new skin instance for this beatmap.
        /// </summary>
        /// <remarks>
        /// This should only be called externally in scenarios where it is explicitly desired to get a new instance of a skin
        /// (e.g. for editing purposes, to avoid state pollution).
        /// For standard reading purposes, <see cref="Skin"/> should always be used directly.
        /// </remarks>
        protected internal abstract ISkin GetSkin();

        private readonly RecyclableLazy<ISkin> skin;

        public abstract Stream GetStream(string storagePath);

        public class RecyclableLazy<T>
        {
            private Lazy<T> lazy;
            private readonly Func<T> valueFactory;
            private readonly Func<T, bool> stillValidFunction;

            private readonly object fetchLock = new object();

            public RecyclableLazy(Func<T> valueFactory, Func<T, bool> stillValidFunction = null)
            {
                this.valueFactory = valueFactory;
                this.stillValidFunction = stillValidFunction;

                recreate();
            }

            public void Recycle()
            {
                if (!IsResultAvailable) return;

                (lazy.Value as IDisposable)?.Dispose();
                recreate();
            }

            public bool IsResultAvailable => stillValid;

            public T Value
            {
                get
                {
                    lock (fetchLock)
                    {
                        if (!stillValid)
                            recreate();
                        return lazy.Value;
                    }
                }
            }

            private bool stillValid => lazy.IsValueCreated && (stillValidFunction?.Invoke(lazy.Value) ?? true);

            private void recreate() => lazy = new Lazy<T>(valueFactory, LazyThreadSafetyMode.ExecutionAndPublication);
        }

        private class BeatmapLoadTimeoutException : TimeoutException
        {
            public BeatmapLoadTimeoutException(BeatmapInfo beatmapInfo)
                : base($"Timed out while loading beatmap ({beatmapInfo}).")
            {
            }
        }
    }
}<|MERGE_RESOLUTION|>--- conflicted
+++ resolved
@@ -85,14 +85,10 @@
 
             var rulesetInstance = ruleset.CreateInstance();
 
-<<<<<<< HEAD
             IBeatmapConverter converter = CreateBeatmapConverter(Beatmap, rulesetInstance);
-=======
-                if (rulesetInstance == null)
-                    throw new RulesetLoadException("Creating ruleset instance failed when attempting to create playable beatmap.");
-
-                IBeatmapConverter converter = CreateBeatmapConverter(Beatmap, rulesetInstance);
->>>>>>> 83fea715
+
+            if (rulesetInstance == null)
+                throw new RulesetLoadException("Creating ruleset instance failed when attempting to create playable beatmap.");
 
             // Check if the beatmap can be converted
             if (Beatmap.HitObjects.Count > 0 && !converter.CanConvert())
