--- conflicted
+++ resolved
@@ -75,7 +75,6 @@
             if (ID != 0 && other.ID != 0)
                 return ID == other.ID;
 
-<<<<<<< HEAD
             return false;
         }
 
@@ -86,10 +85,6 @@
 
             if (other is BeatmapSetInfo b && Equals(b))
                 return true;
-=======
-            if (OnlineID.HasValue && other.OnlineID.HasValue)
-                return OnlineID == other.OnlineID;
->>>>>>> 930a636d
 
             if (OnlineID > 0 && other.OnlineID > 0)
                 return other.OnlineID == OnlineID;
