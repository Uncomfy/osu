--- conflicted
+++ resolved
@@ -1,56 +1,38 @@
-﻿// Copyright (c) 2007-2017 ppy Pty Ltd <contact@ppy.sh>.
-// Licensed under the MIT Licence - https://raw.githubusercontent.com/ppy/osu/master/LICENCE
-
-using System;
-using OpenTK;
-using osu.Framework.Graphics;
-using osu.Framework.Graphics.Containers;
-using osu.Game.Graphics;
-using OpenTK;
-
-namespace osu.Game.Rulesets.Taiko.Objects.Drawables.Pieces
-{
-    /// <summary>
-    /// The symbol used for swell pieces.
-    /// </summary>
-<<<<<<< HEAD
-    public class SwellSymbolPiece : Container
-=======
-    public class SwellSymbolPiece : SpriteIcon
->>>>>>> c86f23ba
-    {
-        private readonly TextAwesome symbol;
-
-        public SwellSymbolPiece()
-        {
-            Anchor = Anchor.Centre;
-            Origin = Anchor.Centre;
-<<<<<<< HEAD
-
-            RelativeSizeAxes = Axes.Both;
-            Size = new Vector2(CirclePiece.SYMBOL_SIZE);
-            Padding = new MarginPadding(CirclePiece.SYMBOL_BORDER);
-
-            Children = new[]
-            {
-                symbol = new TextAwesome
-                {
-                    Icon = FontAwesome.fa_asterisk,
-                    UseFullGlyphHeight = true,
-                    Shadow = false
-                }
-            };
-        }
-
-        protected override void Update()
-        {
-            base.Update();
-            symbol.TextSize = Math.Min(ChildSize.X, ChildSize.Y);
-=======
-            Size = new Vector2(CirclePiece.SYMBOL_INNER_SIZE);
-            Icon = FontAwesome.fa_asterisk;
-            Shadow = false;
->>>>>>> c86f23ba
-        }
-    }
-}
+﻿// Copyright (c) 2007-2017 ppy Pty Ltd <contact@ppy.sh>.
+// Licensed under the MIT Licence - https://raw.githubusercontent.com/ppy/osu/master/LICENCE
+
+using System;
+using OpenTK;
+using osu.Framework.Graphics;
+using osu.Framework.Graphics.Containers;
+using osu.Game.Graphics;
+using OpenTK;
+
+namespace osu.Game.Rulesets.Taiko.Objects.Drawables.Pieces
+{
+    /// <summary>
+    /// The symbol used for swell pieces.
+    /// </summary>
+    public class SwellSymbolPiece : Container
+    {
+        public SwellSymbolPiece()
+        {
+            Anchor = Anchor.Centre;
+            Origin = Anchor.Centre;
+
+            RelativeSizeAxes = Axes.Both;
+            Size = new Vector2(CirclePiece.SYMBOL_SIZE);
+            Padding = new MarginPadding(CirclePiece.SYMBOL_BORDER);
+
+            Children = new[]
+            {
+                new SpriteIcon
+                {
+                    RelativeSizeAxes = Axes.Both,
+                    Icon = FontAwesome.fa_asterisk,
+                    Shadow = false
+                }
+            };
+        }
+    }
+}